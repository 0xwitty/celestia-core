--- conflicted
+++ resolved
@@ -6,12 +6,8 @@
   pull_request:
   push:
     branches:
-<<<<<<< HEAD
       - v[0-9]+.[0-9]+.x-celestia
       - release/**
-=======
-      - v0.34.x
->>>>>>> 45e98ef8
 
 jobs:
   cleanup-runs:
@@ -117,7 +113,6 @@
         shell: bash
         if: env.GIT_DIFF
 
-<<<<<<< HEAD
   # TODO: re-enable this test after upgrading to cometbft v0.37.x
   # test_apps:
   #   runs-on: ubuntu-latest
@@ -149,37 +144,4 @@
   #     - name: test_apps
   #       run: test/app/test.sh
   #       shell: bash
-  #       if: env.GIT_DIFF
-=======
-  test_apps:
-    runs-on: ubuntu-latest
-    needs: build
-    timeout-minutes: 5
-    steps:
-      - uses: actions/setup-go@v4
-        with:
-          go-version: "1.19"
-      - uses: actions/checkout@v3
-      - uses: technote-space/get-diff-action@v6
-        with:
-          PATTERNS: |
-            **/**.go
-            go.mod
-            go.sum
-      - uses: actions/cache@v3
-        with:
-          path: ~/go/pkg/mod
-          key: ${{ runner.os }}-go-${{ hashFiles('**/go.sum') }}
-          restore-keys: |
-            ${{ runner.os }}-go-
-        if: env.GIT_DIFF
-      - uses: actions/cache@v3
-        with:
-          path: ~/go/bin
-          key: ${{ runner.os }}-${{ github.sha }}-tm-binary
-        if: env.GIT_DIFF
-      - name: test_apps
-        run: test/app/test.sh
-        shell: bash
-        if: env.GIT_DIFF
->>>>>>> 45e98ef8
+  #       if: env.GIT_DIFF