--- conflicted
+++ resolved
@@ -1,31 +1,18 @@
-<<<<<<< HEAD
 hash: 95b2c2a089ca7242bc52c3bfe5a0286ae68201197f7f5855dd6e8f2ee3974068
-updated: 2018-02-02T23:50:03.327504896-05:00
-imports:
-- name: github.com/btcsuite/btcd
-  version: 2e60448ffcc6bf78332d1fe590260095f554dd78
-=======
-hash: 2b121bf7364ed02c60faff6d619a22acb0489d59843be669be3f8823b8658b75
-updated: 2018-03-02T10:39:45.076725737-05:00
+updated: 2018-03-02T11:41:11.205350024-05:00
 imports:
 - name: github.com/btcsuite/btcd
   version: 2be2f12b358dc57d70b8f501b00be450192efbc3
->>>>>>> c3e19f3e
   subpackages:
   - btcec
 - name: github.com/btcsuite/btcutil
   version: 501929d3d046174c3d39f0ea54ece471aa17238c
   subpackages:
   - base58
-<<<<<<< HEAD
 - name: github.com/davecgh/go-spew
   version: 346938d642f2ec3594ed81d874461961cd0faa76
   subpackages:
   - spew
-=======
-- name: github.com/ethanfrey/ledger
-  version: f7f2f056357db77db845a79aa1abdadc3ae66369
->>>>>>> c3e19f3e
 - name: github.com/go-kit/kit
   version: 4dc7be5d2d12881735283bcab7352178e190fc71
   subpackages:
@@ -51,7 +38,7 @@
 - name: github.com/kr/logfmt
   version: b84e30acd515aadc4b783ad4ff83aff3299bdfe0
 - name: github.com/pkg/errors
-  version: 30136e27e2ac8d167177e8a583aa4c3fea5be833
+  version: 645ef00459ed84a119197bfb8d8205042c6df63d
 - name: github.com/syndtr/goleveldb
   version: c7a14d4b00e222eab6111b4cd1af829c13f53ec2
   subpackages:
@@ -73,18 +60,9 @@
   - edwards25519
   - extra25519
 - name: github.com/tendermint/go-wire
-<<<<<<< HEAD
-  version: dec83f641903b22f039da3974607859715d0377e
+  version: 3d2fb07b5c65de21d624919c4680b1cd1b2cfe90
 - name: github.com/tendermint/tmlibs
-  version: 1d7fc78ea171587e9e63da566d3da1b127bfd14c
-=======
-  version: fa721242b042ecd4c6ed1a934ee740db4f74e45c
-  subpackages:
-  - data
-  - data/base58
-- name: github.com/tendermint/tmlibs
-  version: 1b9b5652a199ab0be2e781393fb275b66377309d
->>>>>>> c3e19f3e
+  version: 26f2ab65f82cfc6873c312e8030104c47c05f10e
   subpackages:
   - common
   - db
@@ -102,15 +80,6 @@
   - ripemd160
   - salsa20/salsa
 testImports:
-<<<<<<< HEAD
-=======
-- name: github.com/davecgh/go-spew
-  version: 8991bc29aa16c548c550c7ff78260e27b9ab7c73
-  subpackages:
-  - spew
-- name: github.com/mndrix/btcutil
-  version: d3a63a5752ecf3fbc06bd97365da752111c263df
->>>>>>> c3e19f3e
 - name: github.com/pmezard/go-difflib
   version: 792786c7400a136282c1664665ae0a8db921c6c2
   subpackages:
@@ -120,10 +89,5 @@
   subpackages:
   - assert
   - require
-<<<<<<< HEAD
-=======
-- name: github.com/tyler-smith/go-bip32
-  version: 2c9cfd17756470a0b7c3e4b7954bae7d11035504
->>>>>>> c3e19f3e
 - name: github.com/tyler-smith/go-bip39
   version: 8e7a99b3e716f36d3b080a9a70f9eb45abe4edcc