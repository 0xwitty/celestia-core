--- conflicted
+++ resolved
@@ -199,18 +199,6 @@
 	assert.Contains(t, err.Error(), "does not match primary")
 }
 
-<<<<<<< HEAD
-// 1. Different nodes therefore a divergent header is produced.
-// => light client returns an error upon creation because primary and witness
-// have a different view.
-func TestClientDivergentTraces1(t *testing.T) {
-	primary := mockp.New(genMockNode(chainID, 10, 5, 2, bTime))
-	firstBlock, err := primary.LightBlock(ctx, 1)
-	require.NoError(t, err)
-	witness := mockp.New(genMockNode(chainID, 10, 5, 2, bTime))
-
-	_, err = light.NewClient(
-=======
 // 2. Two out of three nodes don't respond but the third has a header that matches
 // => verification should be successful and all the witnesses should remain
 func TestClientDivergentTraces2(t *testing.T) {
@@ -218,31 +206,6 @@
 	firstBlock, err := primary.LightBlock(ctx, 1)
 	require.NoError(t, err)
 	c, err := light.NewClient(
->>>>>>> 1547a7e6
-		ctx,
-		chainID,
-		light.TrustOptions{
-			Height: 1,
-			Hash:   firstBlock.Hash(),
-			Period: 4 * time.Hour,
-		},
-		primary,
-		[]provider.Provider{deadNode, deadNode, primary},
-		dbs.New(dbm.NewMemDB(), chainID),
-		light.Logger(log.TestingLogger()),
-		light.MaxRetryAttempts(1),
-	)
-	require.Error(t, err)
-	assert.Contains(t, err.Error(), "does not match primary")
-}
-
-// 2. Two out of three nodes don't respond but the third has a header that matches
-// => verification should be successful and all the witnesses should remain
-func TestClientDivergentTraces2(t *testing.T) {
-	primary := mockp.New(genMockNode(chainID, 10, 5, 2, bTime))
-	firstBlock, err := primary.LightBlock(ctx, 1)
-	require.NoError(t, err)
-	c, err := light.NewClient(
 		ctx,
 		chainID,
 		light.TrustOptions{
