package cat

import (
	"fmt"
	"math/rand"
	"time"

	"github.com/gogo/protobuf/proto"

	cfg "github.com/tendermint/tendermint/config"
	"github.com/tendermint/tendermint/crypto/tmhash"
	"github.com/tendermint/tendermint/libs/log"
	"github.com/tendermint/tendermint/mempool"
	"github.com/tendermint/tendermint/p2p"
	"github.com/tendermint/tendermint/pkg/trace"
	"github.com/tendermint/tendermint/pkg/trace/schema"
	protomem "github.com/tendermint/tendermint/proto/tendermint/mempool"
	"github.com/tendermint/tendermint/types"
)

const (
	// default duration to wait before considering a peer non-responsive
	// and searching for the tx from a new peer
	DefaultGossipDelay = 200 * time.Millisecond

	// Content Addressable Tx Pool gossips state based messages (SeenTx and WantTx) on a separate channel
	// for cross compatibility
	MempoolStateChannel = byte(0x31)

	// peerHeightDiff signifies the tolerance in difference in height between the peer and the height
	// the node received the tx
	peerHeightDiff = 10
)

// Reactor handles mempool tx broadcasting logic amongst peers. For the main
// logic behind the protocol, refer to `ReceiveEnvelope` or to the english
// spec under /.spec.md
type Reactor struct {
	p2p.BaseReactor
<<<<<<< HEAD
	opts         *ReactorOptions
	mempool      *TxPool
	ids          *mempoolIDs
	requests     *requestScheduler
	blockFetcher *blockFetcher
	traceClient  *trace.Client
=======
	opts        *ReactorOptions
	mempool     *TxPool
	ids         *mempoolIDs
	requests    *requestScheduler
	traceClient trace.Tracer
>>>>>>> dae3ca9d
}

type ReactorOptions struct {
	// ListenOnly means that the node will never broadcast any of the transactions that
	// it receives. This is useful for keeping transactions private
	ListenOnly bool

	// MaxTxSize is the maximum size of a transaction that can be received
	MaxTxSize int

	// MaxGossipDelay is the maximum allotted time that the reactor expects a transaction to
	// arrive before issuing a new request to a different peer
	MaxGossipDelay time.Duration

	// TraceClient is the trace client for collecting trace level events
	TraceClient trace.Tracer
}

func (opts *ReactorOptions) VerifyAndComplete() error {
	if opts.MaxTxSize == 0 {
		opts.MaxTxSize = cfg.DefaultMempoolConfig().MaxTxBytes
	}

	if opts.MaxGossipDelay == 0 {
		opts.MaxGossipDelay = DefaultGossipDelay
	}

	if opts.MaxTxSize < 0 {
		return fmt.Errorf("max tx size (%d) cannot be negative", opts.MaxTxSize)
	}

	if opts.MaxGossipDelay < 0 {
		return fmt.Errorf("max gossip delay (%d) cannot be negative", opts.MaxGossipDelay)
	}

	return nil
}

// NewReactor returns a new Reactor with the given config and mempool.
func NewReactor(mempool *TxPool, opts *ReactorOptions) (*Reactor, error) {
	err := opts.VerifyAndComplete()
	if err != nil {
		return nil, err
	}
	memR := &Reactor{
<<<<<<< HEAD
		opts:         opts,
		mempool:      mempool,
		ids:          newMempoolIDs(),
		requests:     newRequestScheduler(opts.MaxGossipDelay, defaultGlobalRequestTimeout),
		blockFetcher: newBlockFetcher(),
		traceClient:  &trace.Client{},
=======
		opts:        opts,
		mempool:     mempool,
		ids:         newMempoolIDs(),
		requests:    newRequestScheduler(opts.MaxGossipDelay, defaultGlobalRequestTimeout),
		traceClient: trace.NoOpTracer(),
>>>>>>> dae3ca9d
	}
	memR.BaseReactor = *p2p.NewBaseReactor("Mempool", memR)
	return memR, nil
}

// SetLogger sets the Logger on the reactor and the underlying mempool.
func (memR *Reactor) SetLogger(l log.Logger) {
	memR.Logger = l
}

// OnStart implements Service.
func (memR *Reactor) OnStart() error {
	if !memR.opts.ListenOnly {
		go func() {
			for {
				select {
				case <-memR.Quit():
					return

				// listen in for any newly verified tx via RPC, then immediately
				// broadcast it to all connected peers.
				case nextTx := <-memR.mempool.next():
					memR.broadcastNewTx(nextTx)
				}
			}
		}()
	} else {
		memR.Logger.Info("Tx broadcasting is disabled")
	}
	// run a separate go routine to check for time based TTLs
	if memR.mempool.config.TTLDuration > 0 {
		go func() {
			ticker := time.NewTicker(memR.mempool.config.TTLDuration)
			for {
				select {
				case <-ticker.C:
					memR.mempool.CheckToPurgeExpiredTxs()
				case <-memR.Quit():
					return
				}
			}
		}()
	}

	return nil
}

// OnStop implements Service
func (memR *Reactor) OnStop() {
	// stop all the timers tracking outbound requests
	memR.requests.Close()
}

// GetChannels implements Reactor by returning the list of channels for this
// reactor.
func (memR *Reactor) GetChannels() []*p2p.ChannelDescriptor {
	largestTx := make([]byte, memR.opts.MaxTxSize)
	txMsg := protomem.Message{
		Sum: &protomem.Message_Txs{
			Txs: &protomem.Txs{Txs: [][]byte{largestTx}},
		},
	}

	stateMsg := protomem.Message{
		Sum: &protomem.Message_SeenTx{
			SeenTx: &protomem.SeenTx{
				TxKey: make([]byte, tmhash.Size),
			},
		},
	}

	return []*p2p.ChannelDescriptor{
		{
			ID:                  mempool.MempoolChannel,
			Priority:            6,
			RecvMessageCapacity: txMsg.Size(),
			MessageType:         &protomem.Message{},
		},
		{
			ID:                  MempoolStateChannel,
			Priority:            5,
			RecvMessageCapacity: stateMsg.Size(),
			MessageType:         &protomem.Message{},
		},
	}
}

// InitPeer implements Reactor by creating a state for the peer.
func (memR *Reactor) InitPeer(peer p2p.Peer) p2p.Peer {
	memR.ids.ReserveForPeer(peer)
	return peer
}

// AddPeer broadcasts all the transactions that this node has seen
func (memR *Reactor) AddPeer(peer p2p.Peer) {
	keys := memR.mempool.store.getAllKeys()
	for _, key := range keys {
		memR.broadcastSeenTx(key)
	}
}

// RemovePeer implements Reactor. For all current outbound requests to this
// peer it will find a new peer to rerequest the same transactions.
func (memR *Reactor) RemovePeer(peer p2p.Peer, reason interface{}) {
	peerID := memR.ids.Reclaim(peer.ID())
	// clear all memory of seen txs by that peer
	memR.mempool.seenByPeersSet.RemovePeer(peerID)

	// remove and rerequest all pending outbound requests to that peer since we know
	// we won't receive any responses from them.
	outboundRequests := memR.requests.ClearAllRequestsFrom(peerID)
	for key := range outboundRequests {
		memR.findNewPeerToRequestTx(key)
	}
}

func (memR *Reactor) Receive(chID byte, peer p2p.Peer, msgBytes []byte) {
	msg := &protomem.Message{}
	err := proto.Unmarshal(msgBytes, msg)
	if err != nil {
		panic(err)
	}
	uw, err := msg.Unwrap()
	if err != nil {
		panic(err)
	}
	memR.ReceiveEnvelope(p2p.Envelope{
		ChannelID: chID,
		Src:       peer,
		Message:   uw,
	})
}

// ReceiveEnvelope implements Reactor.
// It processes one of three messages: Txs, SeenTx, WantTx.
func (memR *Reactor) ReceiveEnvelope(e p2p.Envelope) {
	switch msg := e.Message.(type) {

	// A peer has sent us one or more transactions. This could be either because we requested them
	// or because the peer received a new transaction and is broadcasting it to us.
	// NOTE: This setup also means that we can support older mempool implementations that simply
	// flooded the network with transactions.
	case *protomem.Txs:
		protoTxs := msg.GetTxs()
		if len(protoTxs) == 0 {
			memR.Logger.Error("received empty txs from peer", "src", e.Src)
			return
		}
		peerID := memR.ids.GetIDForPeer(e.Src.ID())
		txInfo := mempool.TxInfo{SenderID: peerID}
		txInfo.SenderP2PID = e.Src.ID()

		var err error
		for _, tx := range protoTxs {
			ntx := types.Tx(tx)
			key := ntx.Key()
			schema.WriteMempoolTx(memR.traceClient, string(e.Src.ID()), key[:], schema.Download)
			// If we requested the transaction we mark it as received.
			if memR.requests.Has(peerID, key) {
				memR.requests.MarkReceived(peerID, key)
				memR.Logger.Debug("received a response for a requested transaction", "peerID", peerID, "txKey", key)
			} else {
				// If we didn't request the transaction we simply mark the peer as having the
				// tx (we'd have already done it if we were requesting the tx).
				memR.mempool.PeerHasTx(peerID, key)
				memR.Logger.Debug("received new trasaction", "peerID", peerID, "txKey", key)
			}
			_, err = memR.mempool.TryAddNewTx(ntx, key, txInfo)
			if err != nil && err != ErrTxInMempool {
				memR.Logger.Info("Could not add tx", "txKey", key, "err", err)
				return
			}
			// If a block has been proposed with this transaction and
			// consensus was waiting for it, it will now be published.
			memR.blockFetcher.TryAddMissingTx(key, tx)
			if !memR.opts.ListenOnly {
				// We broadcast only transactions that we deem valid and actually have in our mempool.
				memR.broadcastSeenTx(key)
			}
		}

	// A peer has indicated to us that it has a transaction. We first verify the txkey and
	// mark that peer as having the transaction. Then we proceed with the following logic:
	//
	// 1. If we have the transaction, we do nothing.
	// 2. If we don't yet have the tx but have an outgoing request for it, we do nothing.
	// 3. If we recently evicted the tx and still don't have space for it, we do nothing.
	// 4. Else, we request the transaction from that peer.
	case *protomem.SeenTx:
		txKey, err := types.TxKeyFromBytes(msg.TxKey)
		if err != nil {
			memR.Logger.Error("peer sent SeenTx with incorrect tx key", "err", err)
			memR.Switch.StopPeerForError(e.Src, err)
			return
		}
		schema.WriteMempoolPeerState(
			memR.traceClient,
			string(e.Src.ID()),
			schema.SeenTx,
			txKey[:],
			schema.Download,
		)
		peerID := memR.ids.GetIDForPeer(e.Src.ID())
		memR.mempool.PeerHasTx(peerID, txKey)
		// Check if we don't already have the transaction and that it was recently rejected
		if memR.mempool.Has(txKey) || memR.mempool.IsRejectedTx(txKey) {
			memR.Logger.Debug("received a seen tx for a tx we already have", "txKey", txKey)
			return
		}

		// If we are already requesting that tx, then we don't need to go any further.
		if memR.requests.ForTx(txKey) != 0 {
			memR.Logger.Debug("received a SeenTx message for a transaction we are already requesting", "txKey", txKey)
			return
		}

		// We don't have the transaction, nor are we requesting it so we send the node
		// a want msg
		memR.requestTx(txKey, e.Src)

	// A peer is requesting a transaction that we have claimed to have. Find the specified
	// transaction and broadcast it to the peer. We may no longer have the transaction
	case *protomem.WantTx:
		txKey, err := types.TxKeyFromBytes(msg.TxKey)
		if err != nil {
			memR.Logger.Error("peer sent WantTx with incorrect tx key", "err", err)
			memR.Switch.StopPeerForError(e.Src, err)
			return
		}
<<<<<<< HEAD
		tx, has := memR.mempool.Get(txKey)
		if !has {
			// see if the tx was recently committed
			tx, has = memR.mempool.GetCommitted(txKey)
		}
=======
		schema.WriteMempoolPeerState(
			memR.traceClient,
			string(e.Src.ID()),
			schema.WantTx,
			txKey[:],
			schema.Download,
		)
		tx, has := memR.mempool.GetTxByKey(txKey)
>>>>>>> dae3ca9d
		if has && !memR.opts.ListenOnly {
			peerID := memR.ids.GetIDForPeer(e.Src.ID())
			memR.Logger.Debug("sending a tx in response to a want msg", "peer", peerID)
			if p2p.SendEnvelopeShim(e.Src, p2p.Envelope{ //nolint:staticcheck
				ChannelID: mempool.MempoolChannel,
				Message:   &protomem.Txs{Txs: [][]byte{tx}},
			}, memR.Logger) {
				memR.mempool.PeerHasTx(peerID, txKey)
				schema.WriteMempoolTx(
					memR.traceClient,
					string(e.Src.ID()),
					txKey[:],
					schema.Upload,
				)
			}
		}

	default:
		memR.Logger.Error("unknown message type", "src", e.Src, "chId", e.ChannelID, "msg", fmt.Sprintf("%T", msg))
		memR.Switch.StopPeerForError(e.Src, fmt.Errorf("mempool cannot handle message of type: %T", msg))
		return
	}
}

// PeerState describes the state of a peer.
type PeerState interface {
	GetHeight() int64
}

// broadcastSeenTx broadcasts a SeenTx message to all peers unless we
// know they have already seen the transaction
func (memR *Reactor) broadcastSeenTx(txKey types.TxKey) {
	memR.Logger.Debug("broadcasting seen tx to all peers", "tx_key", txKey.String())
	msg := &protomem.Message{
		Sum: &protomem.Message_SeenTx{
			SeenTx: &protomem.SeenTx{
				TxKey: txKey[:],
			},
		},
	}
	bz, err := msg.Marshal()
	if err != nil {
		panic(err)
	}

	// Add jitter to when the node broadcasts it's seen txs to stagger when nodes
	// in the network broadcast their seenTx messages.
	time.Sleep(time.Duration(rand.Intn(10)*10) * time.Millisecond) //nolint:gosec

	for id, peer := range memR.ids.GetAll() {
		if p, ok := peer.Get(types.PeerStateKey).(PeerState); ok {
			// make sure peer isn't too far behind. This can happen
			// if the peer is blocksyncing still and catching up
			// in which case we just skip sending the transaction
			if p.GetHeight() < memR.mempool.Height()-peerHeightDiff {
				memR.Logger.Debug("peer is too far behind us. Skipping broadcast of seen tx")
				continue
			}
		}
		// no need to send a seen tx message to a peer that already
		// has that tx.
		if memR.mempool.seenByPeersSet.Has(txKey, id) {
			continue
		}

		peer.Send(MempoolStateChannel, bz) //nolint:staticcheck
	}
}

// broadcastNewTx broadcast new transaction to all peers unless we are already sure they have seen the tx.
func (memR *Reactor) broadcastNewTx(wtx *wrappedTx) {
	msg := &protomem.Message{
		Sum: &protomem.Message_Txs{
			Txs: &protomem.Txs{
				Txs: [][]byte{wtx.tx},
			},
		},
	}
	bz, err := msg.Marshal()
	if err != nil {
		panic(err)
	}

	for id, peer := range memR.ids.GetAll() {
		if p, ok := peer.Get(types.PeerStateKey).(PeerState); ok {
			// make sure peer isn't too far behind. This can happen
			// if the peer is blocksyncing still and catching up
			// in which case we just skip sending the transaction
			if p.GetHeight() < wtx.height-peerHeightDiff {
				memR.Logger.Debug("peer is too far behind us. Skipping broadcast of seen tx")
				continue
			}
		}

		if memR.mempool.seenByPeersSet.Has(wtx.key, id) {
			continue
		}

		if peer.Send(mempool.MempoolChannel, bz) { //nolint:staticcheck
			memR.mempool.PeerHasTx(id, wtx.key)
		}
	}
}

// requestTx requests a transaction from a peer and tracks it,
// requesting it from another peer if the first peer does not respond.
func (memR *Reactor) requestTx(txKey types.TxKey, peer p2p.Peer) {
	if peer == nil {
		// we have disconnected from the peer
		return
	}
	memR.Logger.Debug("requesting tx", "txKey", txKey, "peerID", peer.ID())
	msg := &protomem.Message{
		Sum: &protomem.Message_WantTx{
			WantTx: &protomem.WantTx{TxKey: txKey[:]},
		},
	}
	bz, err := msg.Marshal()
	if err != nil {
		panic(err)
	}

	success := peer.Send(MempoolStateChannel, bz) //nolint:staticcheck
	if success {
		memR.mempool.metrics.RequestedTxs.Add(1)
		requested := memR.requests.Add(txKey, memR.ids.GetIDForPeer(peer.ID()), memR.findNewPeerToRequestTx)
		if !requested {
			memR.Logger.Debug("have already marked a tx as requested", "txKey", txKey, "peerID", peer.ID())
		}
	}
}

// findNewPeerToSendTx finds a new peer that has already seen the transaction to
// request a transaction from.
func (memR *Reactor) findNewPeerToRequestTx(txKey types.TxKey) {
	// ensure that we are connected to peers
	if memR.ids.Len() == 0 {
		return
	}

	// get the next peer in the list of remaining peers that have seen the tx
	// and does not already have an outbound request for that tx
	seenMap := memR.mempool.seenByPeersSet.Get(txKey)
	var peerID uint16
	for possiblePeer := range seenMap {
		if !memR.requests.Has(possiblePeer, txKey) {
			peerID = possiblePeer
			break
		}
	}

	if peerID == 0 {
		// No other free peer has the transaction we are looking for.
		// We give up 🤷‍♂️ and hope either a peer responds late or the tx
		// is gossiped again
		memR.Logger.Debug("no other peer has the tx we are looking for", "txKey", txKey)
		// TODO: should add a metric to see how common this is
		return
	}
	peer := memR.ids.GetPeer(peerID)
	if peer == nil {
		// we disconnected from that peer, retry again until we exhaust the list
		memR.mempool.seenByPeersSet.Remove(txKey, peerID)
		memR.findNewPeerToRequestTx(txKey)
	} else {
		memR.mempool.metrics.RerequestedTxs.Add(1)
		memR.requestTx(txKey, peer)
	}
}<|MERGE_RESOLUTION|>--- conflicted
+++ resolved
@@ -37,20 +37,12 @@
 // spec under /.spec.md
 type Reactor struct {
 	p2p.BaseReactor
-<<<<<<< HEAD
 	opts         *ReactorOptions
 	mempool      *TxPool
 	ids          *mempoolIDs
 	requests     *requestScheduler
 	blockFetcher *blockFetcher
-	traceClient  *trace.Client
-=======
-	opts        *ReactorOptions
-	mempool     *TxPool
-	ids         *mempoolIDs
-	requests    *requestScheduler
-	traceClient trace.Tracer
->>>>>>> dae3ca9d
+	traceClient  trace.Tracer
 }
 
 type ReactorOptions struct {
@@ -96,20 +88,12 @@
 		return nil, err
 	}
 	memR := &Reactor{
-<<<<<<< HEAD
 		opts:         opts,
 		mempool:      mempool,
 		ids:          newMempoolIDs(),
 		requests:     newRequestScheduler(opts.MaxGossipDelay, defaultGlobalRequestTimeout),
 		blockFetcher: newBlockFetcher(),
-		traceClient:  &trace.Client{},
-=======
-		opts:        opts,
-		mempool:     mempool,
-		ids:         newMempoolIDs(),
-		requests:    newRequestScheduler(opts.MaxGossipDelay, defaultGlobalRequestTimeout),
-		traceClient: trace.NoOpTracer(),
->>>>>>> dae3ca9d
+		traceClient:  trace.NoOpTracer(),
 	}
 	memR.BaseReactor = *p2p.NewBaseReactor("Mempool", memR)
 	return memR, nil
@@ -339,13 +323,6 @@
 			memR.Switch.StopPeerForError(e.Src, err)
 			return
 		}
-<<<<<<< HEAD
-		tx, has := memR.mempool.Get(txKey)
-		if !has {
-			// see if the tx was recently committed
-			tx, has = memR.mempool.GetCommitted(txKey)
-		}
-=======
 		schema.WriteMempoolPeerState(
 			memR.traceClient,
 			string(e.Src.ID()),
@@ -354,7 +331,10 @@
 			schema.Download,
 		)
 		tx, has := memR.mempool.GetTxByKey(txKey)
->>>>>>> dae3ca9d
+		if !has {
+			// see if the tx was recently committed
+			tx, has = memR.mempool.GetCommitted(txKey)
+		}
 		if has && !memR.opts.ListenOnly {
 			peerID := memR.ids.GetIDForPeer(e.Src.ID())
 			memR.Logger.Debug("sending a tx in response to a want msg", "peer", peerID)
