package cat

import (
	"fmt"
	"time"

	"github.com/gogo/protobuf/proto"

	cfg "github.com/tendermint/tendermint/config"
	"github.com/tendermint/tendermint/crypto/tmhash"
	"github.com/tendermint/tendermint/libs/log"
	"github.com/tendermint/tendermint/mempool"
	"github.com/tendermint/tendermint/p2p"
	"github.com/tendermint/tendermint/pkg/trace"
	"github.com/tendermint/tendermint/pkg/trace/schema"
	protomem "github.com/tendermint/tendermint/proto/tendermint/mempool"
	"github.com/tendermint/tendermint/types"
)

const (
	// default duration to wait before considering a peer non-responsive
	// and searching for the tx from a new peer
	DefaultGossipDelay = 200 * time.Millisecond

	// Content Addressable Tx Pool gossips state based messages (SeenTx and WantTx) on a separate channel
	// for cross compatibility
	MempoolStateChannel = byte(0x31)

	// MempoolRecoveryChannel is a channel for mempool recovery messages
	MempoolRecoveryChannel = byte(0x32)

	// peerHeightDiff signifies the tolerance in difference in height between the peer and the height
	// the node received the tx
	peerHeightDiff = 2
)

// Reactor handles mempool tx broadcasting logic amongst peers. For the main
// logic behind the protocol, refer to `ReceiveEnvelope` or to the english
// spec under /.spec.md
type Reactor struct {
	p2p.BaseReactor
	opts         *ReactorOptions
	mempool      *TxPool
	ids          *mempoolIDs
	requests     *requestScheduler
	blockFetcher *blockFetcher
	traceClient  trace.Tracer
}

type ReactorOptions struct {
	// ListenOnly means that the node will never broadcast any of the transactions that
	// it receives. This is useful for keeping transactions private
	ListenOnly bool

	// MaxTxSize is the maximum size of a transaction that can be received
	MaxTxSize int

	// MaxGossipDelay is the maximum allotted time that the reactor expects a transaction to
	// arrive before issuing a new request to a different peer
	MaxGossipDelay time.Duration

	// TraceClient is the trace client for collecting trace level events
	TraceClient trace.Tracer
}

func (opts *ReactorOptions) VerifyAndComplete() error {
	if opts.MaxTxSize == 0 {
		opts.MaxTxSize = cfg.DefaultMempoolConfig().MaxTxBytes
	}

	if opts.MaxGossipDelay == 0 {
		opts.MaxGossipDelay = DefaultGossipDelay
	}

	if opts.MaxTxSize < 0 {
		return fmt.Errorf("max tx size (%d) cannot be negative", opts.MaxTxSize)
	}

	if opts.MaxGossipDelay < 0 {
		return fmt.Errorf("max gossip delay (%d) cannot be negative", opts.MaxGossipDelay)
	}

	if opts.TraceClient == nil {
		opts.TraceClient = trace.NoOpTracer()
	}

	return nil
}

// NewReactor returns a new Reactor with the given config and mempool.
func NewReactor(mempool *TxPool, opts *ReactorOptions) (*Reactor, error) {
	err := opts.VerifyAndComplete()
	if err != nil {
		return nil, err
	}
	memR := &Reactor{
		opts:         opts,
		mempool:      mempool,
		ids:          newMempoolIDs(),
		requests:     newRequestScheduler(opts.MaxGossipDelay, defaultGlobalRequestTimeout),
		blockFetcher: newBlockFetcher(),
		traceClient:  opts.TraceClient,
	}
	memR.BaseReactor = *p2p.NewBaseReactor("Mempool", memR)
	return memR, nil
}

// SetLogger sets the Logger on the reactor and the underlying mempool.
func (memR *Reactor) SetLogger(l log.Logger) {
	memR.Logger = l
}

// OnStart implements Service.
func (memR *Reactor) OnStart() error {
	if !memR.opts.ListenOnly {
		go memR.broadcastTxsRoutine()
	} else {
		memR.Logger.Info("Tx broadcasting is disabled")
	}
	// run a separate go routine to check for time based TTLs
	if memR.mempool.config.TTLDuration > 0 {
		go func() {
			ticker := time.NewTicker(memR.mempool.config.TTLDuration)
			for {
				select {
				case <-ticker.C:
					memR.mempool.CheckToPurgeExpiredTxs()
				case <-memR.Quit():
					return
				}
			}
		}()
	}

	return nil
}

func (memR *Reactor) broadcastTxsRoutine() {
	for {
		select {
		case <-memR.Quit():
			return
		default:
		}

		// if there are no current transctions to broadcast, check if there are any new ones to add to the queue
		if memR.mempool.priorityBroadcastQueue.queue.Len() == 0 {
			select {
			case <-memR.Quit():
				return
			case <-memR.mempool.priorityBroadcastQueue.isReady():
				memR.mempool.priorityBroadcastQueue.processIncomingTxs()
			}
		}

		nextTxKey, peer := memR.mempool.priorityBroadcastQueue.Pop()
		if nextTxKey.IsEmpty() {
			continue
		}

		nextTx, has := memR.mempool.GetTxByKey(nextTxKey)
		if !has {
			// the tx was evicted, remove it from the priority broadcast queue
			continue
		}

		peers := map[uint16]p2p.Peer{}
		if peer != nil {
			id := memR.ids.GetIDForPeer(peer.ID())
			peers[id] = peer
		} else {
			peers = memR.ids.GetAll()
		}
		for peerID, peer := range peers {
			// we continually try to send to that peer until one of the
			// termination conditions are met
			for {
				if !peer.IsRunning() {
					// we disconnected from the peer
					break
				}

				if !memR.IsRunning() {
					// mempool reactor has stopped
					return
				}

				peerState, ok := peer.Get(types.PeerStateKey).(PeerState)
				if !ok {
					break
				}

				if peerState.GetHeight() < memR.mempool.Height()-peerHeightDiff {
					// peer is too far behind
					break
				}

				if memR.mempool.seenByPeersSet.Has(nextTxKey, memR.ids.GetIDForPeer(peer.ID())) {
					// peer already has the tx
					break
				}

				if p2p.TrySendEnvelopeShim(peer, p2p.Envelope{
					ChannelID: mempool.MempoolChannel,
					Message:   &protomem.Txs{Txs: [][]byte{nextTx}},
				}, memR.Logger) {
					memR.mempool.PeerHasTx(peerID, nextTxKey)
					break
				} else {
					// buffer is full. Wait a bit and try again with the same peer
					time.Sleep(10 * time.Millisecond)
					continue
				}
			}
		}
	}
}

// OnStop implements Service
func (memR *Reactor) OnStop() {
	// stop all the timers tracking outbound requests
	memR.requests.Close()
}

// GetChannels implements Reactor by returning the list of channels for this
// reactor.
func (memR *Reactor) GetChannels() []*p2p.ChannelDescriptor {
	largestTx := make([]byte, memR.opts.MaxTxSize)
	txMsg := protomem.Message{
		Sum: &protomem.Message_Txs{
			Txs: &protomem.Txs{Txs: [][]byte{largestTx}},
		},
	}

	stateMsg := protomem.Message{
		Sum: &protomem.Message_SeenTx{
			SeenTx: &protomem.SeenTx{
				TxKey: make([]byte, tmhash.Size),
			},
		},
	}

	return []*p2p.ChannelDescriptor{
		{
			ID:                  mempool.MempoolChannel,
			Priority:            4,
			SendQueueCapacity:   2,
			RecvMessageCapacity: txMsg.Size(),
			MessageType:         &protomem.Message{},
		},
		{
			ID:                  MempoolStateChannel,
			Priority:            6,
			SendQueueCapacity:   1000,
			RecvMessageCapacity: stateMsg.Size(),
			MessageType:         &protomem.Message{},
		},
		{
			ID:                  MempoolRecoveryChannel,
			Priority:            10,
			SendQueueCapacity:   100,
			RecvMessageCapacity: txMsg.Size(),
			MessageType:         &protomem.Message{},
		},
	}
}

// InitPeer implements Reactor by creating a state for the peer.
func (memR *Reactor) InitPeer(peer p2p.Peer) p2p.Peer {
	memR.ids.ReserveForPeer(peer)
	return peer
}

// AddPeer broadcasts all the transactions that this node has seen
func (memR *Reactor) AddPeer(peer p2p.Peer) {
	keys := memR.mempool.store.getAllKeys()
	for _, key := range keys {
		memR.broadcastSeenTx(key)
	}
}

// RemovePeer implements Reactor. For all current outbound requests to this
// peer it will find a new peer to rerequest the same transactions.
func (memR *Reactor) RemovePeer(peer p2p.Peer, reason interface{}) {
	peerID := memR.ids.Reclaim(peer.ID())
	// clear all memory of seen txs by that peer
	memR.mempool.seenByPeersSet.RemovePeer(peerID)

	// remove and rerequest all pending outbound requests to that peer since we know
	// we won't receive any responses from them.
	outboundRequests := memR.requests.ClearAllRequestsFrom(peerID)
	for key := range outboundRequests {
		memR.findNewPeerToRequestTx(key)
	}
}

func (memR *Reactor) Receive(chID byte, peer p2p.Peer, msgBytes []byte) {
	msg := &protomem.Message{}
	err := proto.Unmarshal(msgBytes, msg)
	if err != nil {
		panic(err)
	}
	uw, err := msg.Unwrap()
	if err != nil {
		panic(err)
	}
	memR.ReceiveEnvelope(p2p.Envelope{
		ChannelID: chID,
		Src:       peer,
		Message:   uw,
	})
}

// ReceiveEnvelope implements Reactor.
// It processes one of three messages: Txs, SeenTx, WantTx.
func (memR *Reactor) ReceiveEnvelope(e p2p.Envelope) {
	switch msg := e.Message.(type) {

	// A peer has sent us one or more transactions. This could be either because we requested them
	// or because the peer received a new transaction and is broadcasting it to us.
	// NOTE: This setup also means that we can support older mempool implementations that simply
	// flooded the network with transactions.
	case *protomem.Txs:
		protoTxs := msg.GetTxs()
		if len(protoTxs) == 0 {
			memR.Logger.Error("received empty txs from peer", "src", e.Src)
			return
		}
		peerID := memR.ids.GetIDForPeer(e.Src.ID())
		txInfo := mempool.TxInfo{SenderID: peerID}
		txInfo.SenderP2PID = e.Src.ID()

		var err error
		for _, tx := range protoTxs {
			ntx := types.Tx(tx)
			key := ntx.Key()
			schema.WriteMempoolTx(memR.traceClient, string(e.Src.ID()), key[:], len(tx), schema.Download)
			// If we requested the transaction we mark it as received.
			if memR.requests.Has(peerID, key) {
				memR.requests.MarkReceived(peerID, key)
				memR.Logger.Debug("received a response for a requested transaction", "peerID", peerID, "txKey", key)
			} else {
				// If we didn't request the transaction we simply mark the peer as having the
				// tx (we'd have already done it if we were requesting the tx).
				memR.mempool.PeerHasTx(peerID, key)
				memR.Logger.Debug("received new trasaction", "peerID", peerID, "txKey", key)
			}
			// If a block has been proposed with this transaction and
			// consensus was waiting for it, it will now be published.
			memR.blockFetcher.TryAddMissingTx(key, tx)

			// Now attempt to add the tx to the mempool.
			_, _, err = memR.mempool.tryAddNewTx(ntx, key, txInfo)
			if err != nil && err != ErrTxInMempool && err != ErrTxRecentlyCommitted {
				memR.Logger.Info("could not add tx from peer", "peerID", peerID, "txKey", key, "err", err)
				return
			}
			if !memR.opts.ListenOnly {
				// We broadcast only transactions that we deem valid and actually have in our mempool.
				memR.broadcastSeenTx(key)
			}
		}

	// A peer has indicated to us that it has a transaction. We first verify the txkey and
	// mark that peer as having the transaction. Then we proceed with the following logic:
	//
	// 1. If we have the transaction, we do nothing.
	// 2. If we don't yet have the tx but have an outgoing request for it, we do nothing.
	// 3. If we recently evicted the tx and still don't have space for it, we do nothing.
	// 4. Else, we request the transaction from that peer.
	case *protomem.SeenTx:
		txKey, err := types.TxKeyFromBytes(msg.TxKey)
		if err != nil {
			memR.Logger.Error("peer sent SeenTx with incorrect tx key", "err", err)
			memR.Switch.StopPeerForError(e.Src, err)
			return
		}
		schema.WriteMempoolPeerState(
			memR.traceClient,
			string(e.Src.ID()),
			schema.SeenTx,
			txKey[:],
			schema.Download,
		)
		peerID := memR.ids.GetIDForPeer(e.Src.ID())
		memR.mempool.PeerHasTx(peerID, txKey)
		// Check if we don't already have the transaction and that it was recently rejected
		if memR.mempool.Has(txKey) || memR.mempool.IsRejectedTx(txKey) || memR.mempool.store.hasCommitted(txKey) {
			memR.Logger.Debug("received a seen tx for a tx we already have", "txKey", txKey)
			return
		}

		// If we are already requesting that tx, then we don't need to go any further.
		if memR.requests.ForTx(txKey) != 0 {
			memR.Logger.Debug("received a SeenTx message for a transaction we are already requesting", "txKey", txKey)
			return
		}

		// We don't have the transaction, nor are we requesting it so we send the node
		// a want msg
		memR.requestTx(txKey, e.Src)

	// A peer is requesting a transaction that we have claimed to have. Find the specified
	// transaction and broadcast it to the peer. We may no longer have the transaction
	case *protomem.WantTx:
		txKey, err := types.TxKeyFromBytes(msg.TxKey)
		if err != nil {
			memR.Logger.Error("peer sent WantTx with incorrect tx key", "err", err)
			memR.Switch.StopPeerForError(e.Src, err)
			return
		}
		schema.WriteMempoolPeerState(
			memR.traceClient,
			string(e.Src.ID()),
			schema.WantTx,
			txKey[:],
			schema.Download,
		)
		tx := memR.mempool.store.get(txKey)
		if tx == nil {
			// see if the tx was recently committed
			tx = memR.mempool.store.getCommitted(txKey)
		}
		if tx == nil {
			memR.Logger.Debug("received a want tx for a transaction we don't have", "txKey", txKey)
		}
		if tx != nil && !memR.opts.ListenOnly {
			// If this transaction is in an active proposal, we send it with high priority
			peerID := memR.ids.GetIDForPeer(e.Src.ID())
<<<<<<< HEAD
			if tx.proposed {
				memR.Logger.Debug("sending a proposed transaction in response to a want msg", "peer", peerID, "txKey", txKey)
				if p2p.SendEnvelopeShim(e.Src, p2p.Envelope{ //nolint:staticcheck
					ChannelID: MempoolRecoveryChannel,
					Message:   &protomem.Txs{Txs: [][]byte{tx.tx}},
				}, memR.Logger) {
					memR.mempool.PeerHasTx(peerID, txKey)
					schema.WriteMempoolTx(
						memR.traceClient,
						string(e.Src.ID()),
						txKey[:],
						schema.Upload,
					)
				}
			} else {
				memR.Logger.Debug("sending a transaction in response to a want msg", "peer", peerID, "txKey", txKey)
				// else we add it to the queue to be sent to the peer based on
				// the priority of the transaction
				memR.mempool.priorityBroadcastQueue.BroadcastToPeer(tx.priority, txKey, e.Src)
=======
			memR.Logger.Debug("sending a tx in response to a want msg", "peer", peerID)
			if p2p.SendEnvelopeShim(e.Src, p2p.Envelope{ //nolint:staticcheck
				ChannelID: mempool.MempoolChannel,
				Message:   &protomem.Txs{Txs: [][]byte{tx}},
			}, memR.Logger) {
				memR.mempool.PeerHasTx(peerID, txKey)
				schema.WriteMempoolTx(
					memR.traceClient,
					string(e.Src.ID()),
					txKey[:],
					len(tx),
					schema.Upload,
				)
>>>>>>> 746a1e15
			}
		}

	default:
		memR.Logger.Error("unknown message type", "src", e.Src, "chId", e.ChannelID, "msg", fmt.Sprintf("%T", msg))
		memR.Switch.StopPeerForError(e.Src, fmt.Errorf("mempool cannot handle message of type: %T", msg))
		return
	}
}

// PeerState describes the state of a peer.
type PeerState interface {
	GetHeight() int64
}

// broadcastSeenTx broadcasts a SeenTx message to all peers unless we
// know they have already seen the transaction
func (memR *Reactor) broadcastSeenTx(txKey types.TxKey) {
	memR.Logger.Debug("broadcasting seen tx to all peers", "tx_key", txKey.String())
	msg := &protomem.Message{
		Sum: &protomem.Message_SeenTx{
			SeenTx: &protomem.SeenTx{
				TxKey: txKey[:],
			},
		},
	}
	bz, err := msg.Marshal()
	if err != nil {
		panic(err)
	}

	for id, peer := range memR.ids.GetAll() {
		if p, ok := peer.Get(types.PeerStateKey).(PeerState); ok {
			// make sure peer isn't too far behind. This can happen
			// if the peer is blocksyncing still and catching up
			// in which case we just skip sending the transaction
			if p.GetHeight() < memR.mempool.Height()-peerHeightDiff {
				memR.Logger.Debug("peer is too far behind us. Skipping broadcast of seen tx", "peerID", peer.ID(),
					"peerHeight", p.GetHeight(), "ourHeight", memR.mempool.Height())
				continue
			}
		}
		// no need to send a seen tx message to a peer that already
		// has that tx.
		if memR.mempool.seenByPeersSet.Has(txKey, id) {
			continue
		}

		if !peer.Send(MempoolStateChannel, bz) {
			memR.Logger.Error("failed to send seen tx to peer", "peerID", peer.ID(), "txKey", txKey)
		}
	}
	memR.Logger.Debug("broadcasted seen tx to all peers", "tx_key", txKey.String())
}

// broadcastProposedTx broadcast a transaction that's already proposed in a block to all peers unless we are already sure they have seen the tx.
func (memR *Reactor) broadcastProposedTx(wtx *wrappedTx) {
	msg := &protomem.Message{
		Sum: &protomem.Message_Txs{
			Txs: &protomem.Txs{
				Txs: [][]byte{wtx.tx},
			},
		},
	}
	bz, err := msg.Marshal()
	if err != nil {
		panic(err)
	}

	for id, peer := range memR.ids.GetAll() {
		if p, ok := peer.Get(types.PeerStateKey).(PeerState); ok {
			// make sure peer isn't too far behind. This can happen
			// if the peer is blocksyncing still and catching up
			// in which case we just skip sending the transaction
			if p.GetHeight() < wtx.height-peerHeightDiff {
				memR.Logger.Debug("peer is too far behind us. Skipping broadcast of seen tx")
				continue
			}
		}

		if memR.mempool.seenByPeersSet.Has(wtx.key, id) {
			continue
		}

		if peer.TrySend(MempoolRecoveryChannel, bz) { //nolint:staticcheck
			memR.mempool.PeerHasTx(id, wtx.key)
		} else {
			memR.Logger.Error("failed to send new tx to peer", "peerID", peer.ID(), "txKey", wtx.key)
		}
	}
}

// requestTx requests a transaction from a peer and tracks it,
// requesting it from another peer if the first peer does not respond.
func (memR *Reactor) requestTx(txKey types.TxKey, peer p2p.Peer) {
	if peer == nil {
		// we have disconnected from the peer
		return
	}
	msg := &protomem.Message{
		Sum: &protomem.Message_WantTx{
			WantTx: &protomem.WantTx{TxKey: txKey[:]},
		},
	}
	bz, err := msg.Marshal()
	if err != nil {
		panic(err)
	}

	success := peer.Send(MempoolStateChannel, bz) //nolint:staticcheck
	if success {
		memR.Logger.Debug("requested transaction", "txKey", txKey, "peerID", peer.ID())
		memR.mempool.metrics.RequestedTxs.Add(1)
		requested := memR.requests.Add(txKey, memR.ids.GetIDForPeer(peer.ID()), memR.findNewPeerToRequestTx)
		if !requested {
			memR.Logger.Debug("have already marked a tx as requested", "txKey", txKey, "peerID", peer.ID())
		}
	} else {
		memR.Logger.Error("failed to send message to request transaction", "txKey", txKey, "peerID", peer.ID())
	}
}

// findNewPeerToSendTx finds a new peer that has already seen the transaction to
// request a transaction from.
func (memR *Reactor) findNewPeerToRequestTx(txKey types.TxKey) {
	// ensure that we are connected to peers
	if memR.ids.Len() == 0 {
		return
	}

	// get the next peer in the list of remaining peers that have seen the tx
	// and does not already have an outbound request for that tx
	seenMap := memR.mempool.seenByPeersSet.Get(txKey)
	var peerID uint16
	for possiblePeer := range seenMap {
		if !memR.requests.Has(possiblePeer, txKey) {
			peerID = possiblePeer
			break
		}
	}

	if peerID == 0 {
		// No other free peer has the transaction we are looking for.
		// We give up 🤷‍♂️ and hope either a peer responds late or the tx
		// is gossiped again
		memR.Logger.Debug("no other peer has the tx we are looking for", "txKey", txKey)
		// TODO: should add a metric to see how common this is
		return
	}
	peer := memR.ids.GetPeer(peerID)
	if peer == nil {
		// we disconnected from that peer, retry again until we exhaust the list
		memR.mempool.seenByPeersSet.Remove(txKey, peerID)
		memR.findNewPeerToRequestTx(txKey)
	} else {
		memR.mempool.metrics.RerequestedTxs.Add(1)
		memR.requestTx(txKey, peer)
	}
}<|MERGE_RESOLUTION|>--- conflicted
+++ resolved
@@ -427,7 +427,6 @@
 		if tx != nil && !memR.opts.ListenOnly {
 			// If this transaction is in an active proposal, we send it with high priority
 			peerID := memR.ids.GetIDForPeer(e.Src.ID())
-<<<<<<< HEAD
 			if tx.proposed {
 				memR.Logger.Debug("sending a proposed transaction in response to a want msg", "peer", peerID, "txKey", txKey)
 				if p2p.SendEnvelopeShim(e.Src, p2p.Envelope{ //nolint:staticcheck
@@ -439,6 +438,7 @@
 						memR.traceClient,
 						string(e.Src.ID()),
 						txKey[:],
+						len(tx.tx),
 						schema.Upload,
 					)
 				}
@@ -447,21 +447,6 @@
 				// else we add it to the queue to be sent to the peer based on
 				// the priority of the transaction
 				memR.mempool.priorityBroadcastQueue.BroadcastToPeer(tx.priority, txKey, e.Src)
-=======
-			memR.Logger.Debug("sending a tx in response to a want msg", "peer", peerID)
-			if p2p.SendEnvelopeShim(e.Src, p2p.Envelope{ //nolint:staticcheck
-				ChannelID: mempool.MempoolChannel,
-				Message:   &protomem.Txs{Txs: [][]byte{tx}},
-			}, memR.Logger) {
-				memR.mempool.PeerHasTx(peerID, txKey)
-				schema.WriteMempoolTx(
-					memR.traceClient,
-					string(e.Src.ID()),
-					txKey[:],
-					len(tx),
-					schema.Upload,
-				)
->>>>>>> 746a1e15
 			}
 		}
 
