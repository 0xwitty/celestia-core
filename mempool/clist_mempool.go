package mempool

import (
	"bytes"
	"context"
<<<<<<< HEAD
	"fmt"
=======
>>>>>>> 2eaa35bd
	"sync"
	"sync/atomic"

	abcicli "github.com/cometbft/cometbft/abci/client"
	abci "github.com/cometbft/cometbft/abci/types"
	"github.com/cometbft/cometbft/config"
	"github.com/cometbft/cometbft/internal/clist"
	cmtsync "github.com/cometbft/cometbft/internal/sync"
	"github.com/cometbft/cometbft/libs/log"
	cmtmath "github.com/cometbft/cometbft/libs/math"
	"github.com/cometbft/cometbft/proxy"
	"github.com/cometbft/cometbft/types"
)

// CListMempool is an ordered in-memory pool for transactions before they are
// proposed in a consensus round. Transaction validity is checked using the
// CheckTx abci message before the transaction is added to the pool. The
// mempool uses a concurrent list structure for storing transactions that can
// be efficiently accessed by multiple concurrent readers.
type CListMempool struct {
	// Atomic integers
	height   int64 // the last block Update()'d to
	txsBytes int64 // total size of mempool, in bytes

	// notify listeners (ie. consensus) when txs are available
	notifiedTxsAvailable bool
	txsAvailable         chan struct{} // fires once for each height, when the mempool is not empty

	// Function set by the reactor to be called when a transaction is removed
	// from the mempool.
	removeTxOnReactorCb func(txKey types.TxKey)

	config *config.MempoolConfig

	// Exclusive mutex for Update method to prevent concurrent execution of
	// CheckTx or ReapMaxBytesMaxGas(ReapMaxTxs) methods.
	updateMtx cmtsync.RWMutex
	preCheck  PreCheckFunc
	postCheck PostCheckFunc

	proxyAppConn proxy.AppConnMempool

	// Track whether we're rechecking txs.
	// These are not protected by a mutex and are expected to be mutated in
	// serial (ie. by abci responses which are called in serial).
	recheckCursor *clist.CElement // next expected response
	recheckEnd    *clist.CElement // re-checking stops here

	// Concurrent linked-list of valid txs.
	// `txsMap`: txKey -> CElement is for quick access to txs.
	// Transactions in both `txs` and `txsMap` must to be kept in sync.
	txs    *clist.CList
	txsMap sync.Map

	// Keep a cache of already-seen txs.
	// This reduces the pressure on the proxyApp.
	cache TxCache

	logger  log.Logger
	metrics *Metrics
}

var _ Mempool = &CListMempool{}

// CListMempoolOption sets an optional parameter on the mempool.
type CListMempoolOption func(*CListMempool)

// NewCListMempool returns a new mempool with the given configuration and
// connection to an application.
func NewCListMempool(
	cfg *config.MempoolConfig,
	proxyAppConn proxy.AppConnMempool,
	height int64,
	options ...CListMempoolOption,
) *CListMempool {
	mp := &CListMempool{
		config:        cfg,
		proxyAppConn:  proxyAppConn,
		txs:           clist.New(),
		height:        height,
		recheckCursor: nil,
		recheckEnd:    nil,
		logger:        log.NewNopLogger(),
		metrics:       NopMetrics(),
	}

	if cfg.CacheSize > 0 {
		mp.cache = NewLRUTxCache(cfg.CacheSize)
	} else {
		mp.cache = NopTxCache{}
	}

	proxyAppConn.SetResponseCallback(mp.globalCb)

	for _, option := range options {
		option(mp)
	}

	return mp
}

func (mem *CListMempool) getCElement(txKey types.TxKey) (*clist.CElement, bool) {
	if e, ok := mem.txsMap.Load(txKey); ok {
		return e.(*clist.CElement), true
	}
	return nil, false
}

func (mem *CListMempool) InMempool(txKey types.TxKey) bool {
	_, ok := mem.getCElement(txKey)
	return ok
}

func (mem *CListMempool) addToCache(tx types.Tx) bool {
	return mem.cache.Push(tx)
}

func (mem *CListMempool) forceRemoveFromCache(tx types.Tx) {
	mem.cache.Remove(tx)
}

// tryRemoveFromCache removes a transaction from the cache in case it can be
// added to the mempool at a later stage (probably when the transaction becomes
// valid).
func (mem *CListMempool) tryRemoveFromCache(tx types.Tx) {
	if !mem.config.KeepInvalidTxsInCache {
		mem.forceRemoveFromCache(tx)
	}
}

func (mem *CListMempool) removeAllTxs() {
	for e := mem.txs.Front(); e != nil; e = e.Next() {
		mem.txs.Remove(e)
		e.DetachPrev()
	}

	mem.txsMap.Range(func(key, _ interface{}) bool {
		mem.txsMap.Delete(key)
		mem.invokeRemoveTxOnReactor(key.(types.TxKey))
		return true
	})
}

// NOTE: not thread safe - should only be called once, on startup
func (mem *CListMempool) EnableTxsAvailable() {
	mem.txsAvailable = make(chan struct{}, 1)
}

func (mem *CListMempool) SetTxRemovedCallback(cb func(txKey types.TxKey)) {
	mem.removeTxOnReactorCb = cb
}

func (mem *CListMempool) invokeRemoveTxOnReactor(txKey types.TxKey) {
	// Note that the callback is nil in the unit tests, where there are no
	// reactors.
	if mem.removeTxOnReactorCb != nil {
		mem.removeTxOnReactorCb(txKey)
	}
}

// SetLogger sets the Logger.
func (mem *CListMempool) SetLogger(l log.Logger) {
	mem.logger = l
}

// WithPreCheck sets a filter for the mempool to reject a tx if f(tx) returns
// false. This is ran before CheckTx. Only applies to the first created block.
// After that, Update overwrites the existing value.
func WithPreCheck(f PreCheckFunc) CListMempoolOption {
	return func(mem *CListMempool) { mem.preCheck = f }
}

// WithPostCheck sets a filter for the mempool to reject a tx if f(tx) returns
// false. This is ran after CheckTx. Only applies to the first created block.
// After that, Update overwrites the existing value.
func WithPostCheck(f PostCheckFunc) CListMempoolOption {
	return func(mem *CListMempool) { mem.postCheck = f }
}

// WithMetrics sets the metrics.
func WithMetrics(metrics *Metrics) CListMempoolOption {
	return func(mem *CListMempool) { mem.metrics = metrics }
}

// Safe for concurrent use by multiple goroutines.
func (mem *CListMempool) Lock() {
	mem.updateMtx.Lock()
}

// Safe for concurrent use by multiple goroutines.
func (mem *CListMempool) Unlock() {
	mem.updateMtx.Unlock()
}

// Safe for concurrent use by multiple goroutines.
func (mem *CListMempool) Size() int {
	return mem.txs.Len()
}

// Safe for concurrent use by multiple goroutines.
func (mem *CListMempool) SizeBytes() int64 {
	return atomic.LoadInt64(&mem.txsBytes)
}

// Lock() must be help by the caller during execution.
func (mem *CListMempool) FlushAppConn() error {
	err := mem.proxyAppConn.Flush(context.TODO())
	if err != nil {
		return ErrFlushAppConn{Err: err}
	}

	return nil
}

// XXX: Unsafe! Calling Flush may leave mempool in inconsistent state.
func (mem *CListMempool) Flush() {
	mem.updateMtx.RLock()
	defer mem.updateMtx.RUnlock()

	_ = atomic.SwapInt64(&mem.txsBytes, 0)
	mem.cache.Reset()

	mem.removeAllTxs()
}

// TxsFront returns the first transaction in the ordered list for peer
// goroutines to call .NextWait() on.
// FIXME: leaking implementation details!
//
// Safe for concurrent use by multiple goroutines.
func (mem *CListMempool) TxsFront() *clist.CElement {
	return mem.txs.Front()
}

// TxsWaitChan returns a channel to wait on transactions. It will be closed
// once the mempool is not empty (ie. the internal `mem.txs` has at least one
// element)
//
// Safe for concurrent use by multiple goroutines.
func (mem *CListMempool) TxsWaitChan() <-chan struct{} {
	return mem.txs.WaitChan()
}

// It blocks if we're waiting on Update() or Reap().
// Safe for concurrent use by multiple goroutines.
func (mem *CListMempool) CheckTx(tx types.Tx) (*abcicli.ReqRes, error) {
	mem.updateMtx.RLock()
	// use defer to unlock mutex because application (*local client*) might panic
	defer mem.updateMtx.RUnlock()

	txSize := len(tx)

	if err := mem.isFull(txSize); err != nil {
		return nil, err
	}

	if txSize > mem.config.MaxTxBytes {
		return nil, ErrTxTooLarge{
			Max:    mem.config.MaxTxBytes,
			Actual: txSize,
		}
	}

	if mem.preCheck != nil {
		if err := mem.preCheck(tx); err != nil {
			return nil, ErrPreCheck{Err: err}
		}
	}

	// NOTE: proxyAppConn may error if tx buffer is full
	if err := mem.proxyAppConn.Error(); err != nil {
		return nil, ErrAppConnMempool{Err: err}
	}

	if added := mem.addToCache(tx); !added {
		mem.metrics.AlreadyReceivedTxs.Add(1)
		// TODO: consider punishing peer for dups,
		// its non-trivial since invalid txs can become valid,
		// but they can spam the same tx with little cost to them atm.
		return nil, ErrTxInCache
	}

	reqRes, err := mem.proxyAppConn.CheckTxAsync(context.TODO(), &abci.CheckTxRequest{
		Tx:   tx,
		Type: abci.CHECK_TX_TYPE_CHECK,
	})
	if err != nil {
		mem.logger.Error("RequestCheckTx", "err", err)
		return nil, ErrCheckTxAsync{Err: err}
	}

	return reqRes, nil
}

// Global callback that will be called after every ABCI response.
func (mem *CListMempool) globalCb(req *abci.Request, res *abci.Response) {
	switch res.Value.(type) {
	case *abci.Response_CheckTx:
		checkType := req.GetCheckTx().GetType()
		switch checkType {
		case abci.CHECK_TX_TYPE_CHECK:
			if mem.recheckCursor != nil {
				// this should never happen
				panic("recheck cursor is not nil before resCbFirstTime")
			}
			mem.resCbFirstTime(req.GetCheckTx().Tx, res)

		case abci.CHECK_TX_TYPE_RECHECK:
			if mem.recheckCursor == nil {
				return
			}
			mem.metrics.RecheckTimes.Add(1)
			mem.resCbRecheck(req, res)

		default:
			panic(fmt.Sprintf("unexpected value %d of RequestCheckTx.type", checkType))
		}

		// update metrics
		mem.metrics.Size.Set(float64(mem.Size()))
		mem.metrics.SizeBytes.Set(float64(mem.SizeBytes()))

	default:
		// ignore other messages
	}
}

// Called from:
//   - resCbFirstTime (lock not held) if tx is valid
func (mem *CListMempool) addTx(memTx *mempoolTx) {
	e := mem.txs.PushBack(memTx)
	mem.txsMap.Store(memTx.tx.Key(), e)
	atomic.AddInt64(&mem.txsBytes, int64(len(memTx.tx)))
	mem.metrics.TxSizeBytes.Observe(float64(len(memTx.tx)))
}

// RemoveTxByKey removes a transaction from the mempool by its TxKey index.
// Called from:
//   - Update (lock held) if tx was committed
//   - resCbRecheck (lock not held) if tx was invalidated
func (mem *CListMempool) RemoveTxByKey(txKey types.TxKey) error {
	// The transaction should be removed from the reactor, even if it cannot be
	// found in the mempool.
	mem.invokeRemoveTxOnReactor(txKey)
	if elem, ok := mem.getCElement(txKey); ok {
		mem.txs.Remove(elem)
		elem.DetachPrev()
		mem.txsMap.Delete(txKey)
		tx := elem.Value.(*mempoolTx).tx
		atomic.AddInt64(&mem.txsBytes, int64(-len(tx)))
		return nil
	}
	return ErrTxNotFound
}

func (mem *CListMempool) isFull(txSize int) error {
	var (
		memSize  = mem.Size()
		txsBytes = mem.SizeBytes()
	)

	if memSize >= mem.config.Size || int64(txSize)+txsBytes > mem.config.MaxTxsBytes {
		return ErrMempoolIsFull{
			NumTxs:      memSize,
			MaxTxs:      mem.config.Size,
			TxsBytes:    txsBytes,
			MaxTxsBytes: mem.config.MaxTxsBytes,
		}
	}

	return nil
}

// callback, which is called after the app checked the tx for the first time.
//
// The case where the app checks the tx for the second and subsequent times is
// handled by the resCbRecheck callback.
func (mem *CListMempool) resCbFirstTime(
	tx []byte,
	res *abci.Response,
) {
	switch r := res.Value.(type) {
	case *abci.Response_CheckTx:
		var postCheckErr error
		if mem.postCheck != nil {
			postCheckErr = mem.postCheck(tx, r.CheckTx)
		}
		txKey := types.Tx(tx).Key()
		if (r.CheckTx.Code == abci.CodeTypeOK) && postCheckErr == nil {
			// Check mempool isn't full again to reduce the chance of exceeding the
			// limits.
			if err := mem.isFull(len(tx)); err != nil {
				mem.forceRemoveFromCache(tx) // mempool might have space later
				mem.logger.Error(err.Error())
				return
			}

			// Check transaction not already in the mempool
			if mem.InMempool(txKey) {
				mem.logger.Debug(
					"transaction already there, not adding it again",
					"tx", types.Tx(tx).Hash(),
					"res", r,
					"height", mem.height,
					"total", mem.Size(),
				)
				return
			}

			mem.addTx(&mempoolTx{
				height:    mem.height,
				gasWanted: r.CheckTx.GasWanted,
				tx:        tx,
			})
			mem.logger.Debug(
				"added valid transaction",
				"tx", types.Tx(tx).Hash(),
				"res", r,
				"height", mem.height,
				"total", mem.Size(),
			)
			mem.notifyTxsAvailable()
		} else {
			mem.tryRemoveFromCache(tx)
			mem.logger.Debug(
				"rejected invalid transaction",
				"tx", types.Tx(tx).Hash(),
				"res", r,
				"err", postCheckErr,
			)
			mem.metrics.FailedTxs.Add(1)
		}

	default:
		// ignore other messages
	}
}

// callback, which is called after the app rechecked the tx.
//
// The case where the app checks the tx for the first time is handled by the
// resCbFirstTime callback.
func (mem *CListMempool) resCbRecheck(req *abci.Request, res *abci.Response) {
	switch r := res.Value.(type) {
	case *abci.Response_CheckTx:
		tx := req.GetCheckTx().Tx
		memTx := mem.recheckCursor.Value.(*mempoolTx)

		// Search through the remaining list of tx to recheck for a transaction that matches
		// the one we received from the ABCI application.
		for {
			if bytes.Equal(tx, memTx.tx) {
				// We've found a tx in the recheck list that matches the tx that we
				// received from the ABCI application.
				// Break, and use this transaction for further checks.
				break
			}

			mem.logger.Error(
				"re-CheckTx transaction mismatch",
				"got", types.Tx(tx),
				"expected", memTx.tx,
			)

			if mem.recheckCursor == mem.recheckEnd {
				// we reached the end of the recheckTx list without finding a tx
				// matching the one we received from the ABCI application.
				// Return without processing any tx.
				mem.recheckCursor = nil
				return
			}

			mem.recheckCursor = mem.recheckCursor.Next()
			memTx = mem.recheckCursor.Value.(*mempoolTx)
		}

		var postCheckErr error
		if mem.postCheck != nil {
			postCheckErr = mem.postCheck(tx, r.CheckTx)
		}

		if (r.CheckTx.Code != abci.CodeTypeOK) || postCheckErr != nil {
			// Tx became invalidated due to newly committed block.
			mem.logger.Debug("tx is no longer valid", "tx", types.Tx(tx).Hash(), "res", r, "err", postCheckErr)
			if err := mem.RemoveTxByKey(memTx.tx.Key()); err != nil {
				mem.logger.Debug("Transaction could not be removed from mempool", "err", err)
			}
			mem.tryRemoveFromCache(tx)
		}
		if mem.recheckCursor == mem.recheckEnd {
			mem.recheckCursor = nil
		} else {
			mem.recheckCursor = mem.recheckCursor.Next()
		}
		if mem.recheckCursor == nil {
			// Done!
			mem.logger.Debug("done rechecking txs")

			// incase the recheck removed all txs
			if mem.Size() > 0 {
				mem.notifyTxsAvailable()
			}
		}
	default:
		// ignore other messages
	}
}

// Safe for concurrent use by multiple goroutines.
func (mem *CListMempool) TxsAvailable() <-chan struct{} {
	return mem.txsAvailable
}

func (mem *CListMempool) notifyTxsAvailable() {
	if mem.Size() == 0 {
		panic("notified txs available but mempool is empty!")
	}
	if mem.txsAvailable != nil && !mem.notifiedTxsAvailable {
		// channel cap is 1, so this will send once
		mem.notifiedTxsAvailable = true
		select {
		case mem.txsAvailable <- struct{}{}:
		default:
		}
	}
}

// Safe for concurrent use by multiple goroutines.
func (mem *CListMempool) ReapMaxBytesMaxGas(maxBytes, maxGas int64) types.Txs {
	mem.updateMtx.RLock()
	defer mem.updateMtx.RUnlock()

	var (
		totalGas    int64
		runningSize int64
	)

	// TODO: we will get a performance boost if we have a good estimate of avg
	// size per tx, and set the initial capacity based off of that.
	// txs := make([]types.Tx, 0, cmtmath.MinInt(mem.txs.Len(), max/mem.avgTxSize))
	txs := make([]types.Tx, 0, mem.txs.Len())
	for e := mem.txs.Front(); e != nil; e = e.Next() {
		memTx := e.Value.(*mempoolTx)

		txs = append(txs, memTx.tx)

		dataSize := types.ComputeProtoSizeForTxs([]types.Tx{memTx.tx})

		// Check total size requirement
		if maxBytes > -1 && runningSize+dataSize > maxBytes {
			return txs[:len(txs)-1]
		}

		runningSize += dataSize

		// Check total gas requirement.
		// If maxGas is negative, skip this check.
		// Since newTotalGas < masGas, which
		// must be non-negative, it follows that this won't overflow.
		newTotalGas := totalGas + memTx.gasWanted
		if maxGas > -1 && newTotalGas > maxGas {
			return txs[:len(txs)-1]
		}
		totalGas = newTotalGas
	}
	return txs
}

// Safe for concurrent use by multiple goroutines.
func (mem *CListMempool) ReapMaxTxs(max int) types.Txs {
	mem.updateMtx.RLock()
	defer mem.updateMtx.RUnlock()

	if max < 0 {
		max = mem.txs.Len()
	}

	txs := make([]types.Tx, 0, cmtmath.MinInt(mem.txs.Len(), max))
	for e := mem.txs.Front(); e != nil && len(txs) <= max; e = e.Next() {
		memTx := e.Value.(*mempoolTx)
		txs = append(txs, memTx.tx)
	}
	return txs
}

// Lock() must be help by the caller during execution.
// TODO: this function always returns nil; remove the return value
func (mem *CListMempool) Update(
	height int64,
	txs types.Txs,
	txResults []*abci.ExecTxResult,
	preCheck PreCheckFunc,
	postCheck PostCheckFunc,
) error {
	// Set height
	mem.height = height
	mem.notifiedTxsAvailable = false

	if preCheck != nil {
		mem.preCheck = preCheck
	}
	if postCheck != nil {
		mem.postCheck = postCheck
	}

	for i, tx := range txs {
		if txResults[i].Code == abci.CodeTypeOK {
			// Add valid committed tx to the cache (if missing).
			_ = mem.addToCache(tx)
		} else {
			mem.tryRemoveFromCache(tx)
		}

		// Remove committed tx from the mempool.
		//
		// Note an evil proposer can drop valid txs!
		// Mempool before:
		//   100 -> 101 -> 102
		// Block, proposed by an evil proposer:
		//   101 -> 102
		// Mempool after:
		//   100
		// https://github.com/tendermint/tendermint/issues/3322.
		if err := mem.RemoveTxByKey(tx.Key()); err != nil {
			mem.logger.Debug("Committed transaction not in local mempool (not an error)",
				"key", tx.Key(),
				"error", err.Error())
		}
	}

	// Either recheck non-committed txs to see if they became invalid
	// or just notify there're some txs left.
	if mem.Size() > 0 {
		if mem.config.Recheck {
			mem.logger.Debug("recheck txs", "numtxs", mem.Size(), "height", height)
			mem.recheckTxs()
			// At this point, mem.txs are being rechecked.
			// mem.recheckCursor re-scans mem.txs and possibly removes some txs.
			// Before mem.Reap(), we should wait for mem.recheckCursor to be nil.
		} else {
			mem.notifyTxsAvailable()
		}
	}

	// Update metrics
	mem.metrics.Size.Set(float64(mem.Size()))
	mem.metrics.SizeBytes.Set(float64(mem.SizeBytes()))

	return nil
}

func (mem *CListMempool) recheckTxs() {
	if mem.Size() == 0 {
		panic("recheckTxs is called, but the mempool is empty")
	}

	mem.recheckCursor = mem.txs.Front()
	mem.recheckEnd = mem.txs.Back()

	// Push txs to proxyAppConn
	// NOTE: globalCb may be called concurrently.
	for e := mem.txs.Front(); e != nil; e = e.Next() {
		memTx := e.Value.(*mempoolTx)
		_, err := mem.proxyAppConn.CheckTxAsync(context.TODO(), &abci.CheckTxRequest{
			Tx:   memTx.tx,
			Type: abci.CHECK_TX_TYPE_RECHECK,
		})
		if err != nil {
			mem.logger.Error("recheckTx", err, "err")
			return
		}
	}

	// In <v0.37 we would call FlushAsync at the end of recheckTx forcing the buffer to flush
	// all pending messages to the app. There doesn't seem to be any need here as the buffer
	// will get flushed regularly or when filled.
}<|MERGE_RESOLUTION|>--- conflicted
+++ resolved
@@ -3,10 +3,7 @@
 import (
 	"bytes"
 	"context"
-<<<<<<< HEAD
 	"fmt"
-=======
->>>>>>> 2eaa35bd
 	"sync"
 	"sync/atomic"
 
