package nodes

import (
	"bufio"
	"bytes"
	"context"
	"crypto/sha256"
	"errors"
	"fmt"
	"io"

	blocks "github.com/ipfs/go-block-format"
	"github.com/ipfs/go-cid"
	"github.com/ipfs/go-ipfs/core/coredag"
	"github.com/ipfs/go-ipfs/plugin"
	format "github.com/ipfs/go-ipld-format"
	node "github.com/ipfs/go-ipld-format"
	"github.com/lazyledger/nmt"
	mh "github.com/multiformats/go-multihash"
)

const (
	// Below used multiformats (one codec, one multihash) seem free:
	// https://github.com/multiformats/multicodec/blob/master/table.csv

	// Nmt is the codec used for leaf and inner nodes of an Namespaced Merkle Tree.
	Nmt = 0x7700

	// NmtCodecName is the name used during registry of the Nmt codec
	NmtCodecName = "nmt-node"

	// Sha256Namespace8Flagged is the multihash code used to hash blocks
	// that contain an NMT node (inner and leaf nodes).
	Sha256Namespace8Flagged = 0x7701

	// DagParserFormatName can be used when putting into the IPLD Dag
	DagParserFormatName = "extended-square-row-or-col"

	// FIXME: These are the same as types.ShareSize and types.NamespaceSize.
	// Repeated here to avoid a dependency to the wrapping repo as this makes
	// it hard to compile and use the plugin against a local ipfs version.
	// TODO: plugins have config options; make this configurable instead
	namespaceSize = 8
	shareSize     = 256
	// nmtHashSize is the size of a digest created by an NMT in bytes.
	nmtHashSize = 2*namespaceSize + sha256.Size
)

func init() {
	mustRegisterNamespacedCodec(
		Sha256Namespace8Flagged,
		"sha2-256-namespace8-flagged",
		nmtHashSize,
		sumSha256Namespace8Flagged,
	)
	// this should already happen when the plugin is injected but it doesn't for some CI tests
	format.DefaultBlockDecoder.Register(Nmt, NmtNodeParser)
<<<<<<< HEAD
=======
	// register the codecs in the global maps
	cid.Codecs[NmtCodecName] = Nmt
	cid.CodecToStr[Nmt] = NmtCodecName
>>>>>>> 5b848cb2
}

func mustRegisterNamespacedCodec(
	codec uint64,
	name string,
	defaultLength int,
	hashFunc mh.HashFunc,
) {
	if _, ok := mh.Codes[codec]; !ok {
		// make sure that the Codec wasn't registered from somewhere different than this plugin already:
		if _, found := mh.Codes[codec]; found {
			panic(fmt.Sprintf("Codec 0x%X is already present: %v", codec, mh.Codes[codec]))
		}
		// add to mh.Codes map first, otherwise mh.RegisterHashFunc would err:
		mh.Codes[codec] = name
		mh.Names[name] = codec
		mh.DefaultLengths[codec] = defaultLength

		if err := mh.RegisterHashFunc(codec, hashFunc); err != nil {
			panic(fmt.Sprintf("could not register hash function: %v", mh.Codes[codec]))
		}
	}
}

// sumSha256Namespace8Flagged is the mh.HashFunc used to hash leaf and inner nodes.
// It is registered as a mh.HashFunc in the go-multihash module.
func sumSha256Namespace8Flagged(data []byte, _length int) ([]byte, error) {
	isLeafData := data[0] == nmt.LeafPrefix
	if isLeafData {
		return nmt.Sha256Namespace8FlaggedLeaf(data[1:]), nil
	}
	return nmt.Sha256Namespace8FlaggedInner(data[1:]), nil
}

var Plugins = []plugin.Plugin{&LazyLedgerPlugin{}}

var _ plugin.PluginIPLD = &LazyLedgerPlugin{}

type LazyLedgerPlugin struct{}

func (l LazyLedgerPlugin) RegisterBlockDecoders(dec format.BlockDecoder) error {
	dec.Register(Nmt, NmtNodeParser)
	return nil
}

func (l LazyLedgerPlugin) RegisterInputEncParsers(iec coredag.InputEncParsers) error {
	iec.AddParser("raw", DagParserFormatName, DataSquareRowOrColumnRawInputParser)
	return nil
}

func (l LazyLedgerPlugin) Name() string {
	return "LazyLedger"
}

func (l LazyLedgerPlugin) Version() string {
	return "0.0.0"
}

func (l LazyLedgerPlugin) Init(env *plugin.Environment) error {
	return nil
}

// DataSquareRowOrColumnRawInputParser reads the raw shares and extract the IPLD nodes from the NMT tree.
// Note, to parse without any error the input has to be of the form:
//
// <share_0>| ... |<share_numOfShares - 1>
//
// To determine the share and the namespace size the constants
// types.ShareSize and types.NamespaceSize are redefined here to avoid
// lazyledger-core as a dependency.
//
// Note while this coredag.DagParser is implemented here so this plugin can be used from
// the commandline, the ipld Nodes will rather be created together with the NMT
// root instead of re-computing it here.
func DataSquareRowOrColumnRawInputParser(r io.Reader, _mhType uint64, _mhLen int) ([]node.Node, error) {
	br := bufio.NewReader(r)
	collector := newNodeCollector()

	n := nmt.New(
		sha256.New(),
		nmt.NamespaceIDSize(namespaceSize),
		nmt.NodeVisitor(collector.visit),
	)

	for {
		namespacedLeaf := make([]byte, shareSize+namespaceSize)
		if _, err := io.ReadFull(br, namespacedLeaf); err != nil {
			if err == io.EOF {
				break
			}
			return nil, err
		}
		if err := n.Push(namespacedLeaf[:namespaceSize], namespacedLeaf[namespaceSize:]); err != nil {
			return nil, err
		}
	}
	// to trigger the collection of nodes:
	_ = n.Root()
	return collector.ipldNodes(), nil
}

// nmtNodeCollector creates and collects ipld.Nodes if inserted into a nmt tree.
// It is mainly used for testing.
type nmtNodeCollector struct {
	nodes []node.Node
}

func newNodeCollector() *nmtNodeCollector {
	// The extendedRowOrColumnSize is hardcode this here to avoid importing:
	// https://github.com/lazyledger/lazyledger-core/blob/585566317e519bbb6d35d149b7e856c4c1e8657c/types/consts.go#L23
	const extendedRowOrColumnSize = 2 * 128
	return &nmtNodeCollector{nodes: make([]node.Node, 0, extendedRowOrColumnSize)}
}

func (n nmtNodeCollector) ipldNodes() []node.Node {
	return n.nodes
}

func (n *nmtNodeCollector) visit(hash []byte, children ...[]byte) {
	cid := mustCidFromNamespacedSha256(hash)
	switch len(children) {
	case 1:
		n.nodes = prependNode(nmtLeafNode{
			cid:  cid,
			Data: children[0],
		}, n.nodes)
	case 2:
		n.nodes = prependNode(nmtNode{
			cid: cid,
			l:   children[0],
			r:   children[1],
		}, n.nodes)
	default:
		panic("expected a binary tree")
	}
}

func prependNode(newNode node.Node, nodes []node.Node) []node.Node {
	nodes = append(nodes, node.Node(nil))
	copy(nodes[1:], nodes)
	nodes[0] = newNode
	return nodes
}

// NmtNodeAdder adds ipld.Nodes to the underlying ipld.Batch if it is inserted
// into an nmt tree
type NmtNodeAdder struct {
	batch *format.Batch
	ctx   context.Context
}

// NewNmtNodeAdder returns a new NmtNodeAdder with the provided context and
// batch. Note that the context provided should have a timeout
func NewNmtNodeAdder(ctx context.Context, batch *format.Batch) *NmtNodeAdder {
	return &NmtNodeAdder{
		batch: batch,
		ctx:   ctx,
	}
}

// Visit can be inserted into an nmt tree to create ipld.Nodes while computing the root
func (n *NmtNodeAdder) Visit(hash []byte, children ...[]byte) {
	cid := mustCidFromNamespacedSha256(hash)
	switch len(children) {
	case 1:
		n.batch.Add(n.ctx, nmtLeafNode{
			cid:  cid,
			Data: children[0],
		})
	case 2:
		n.batch.Add(n.ctx, nmtNode{
			cid: cid,
			l:   children[0],
			r:   children[1],
		})
	default:
		panic("expected a binary tree")
	}
}

// Batch return the ipld.Batch originally provided to the NmtNodeAdder
func (n *NmtNodeAdder) Batch() *format.Batch {
	return n.batch
}

func NmtNodeParser(block blocks.Block) (node.Node, error) {
	// length of the domain separator for leaf and inner nodes:
	const prefixOffset = 1
	var (
		leafPrefix  = []byte{nmt.LeafPrefix}
		innerPrefix = []byte{nmt.NodePrefix}
	)
	data := block.RawData()
	if len(data) == 0 {
		return &nmtLeafNode{
			cid:  cid.Undef,
			Data: nil,
		}, nil
	}
	domainSeparator := data[:prefixOffset]
	if bytes.Equal(domainSeparator, leafPrefix) {
		return &nmtLeafNode{
			cid:  block.Cid(),
			Data: data[prefixOffset:],
		}, nil
	}
	if bytes.Equal(domainSeparator, innerPrefix) {
		return nmtNode{
			cid: block.Cid(),
			l:   data[prefixOffset : prefixOffset+nmtHashSize],
			r:   data[prefixOffset+nmtHashSize:],
		}, nil
	}
	return nil, fmt.Errorf(
		"expected first byte of block to be either the leaf or inner node prefix: (%x, %x), got: %x)",
		leafPrefix,
		innerPrefix,
		domainSeparator,
	)
}

var _ node.Node = (*nmtNode)(nil)
var _ node.Node = (*nmtLeafNode)(nil)

type nmtNode struct {
	// TODO(ismail): we might want to export these later
	cid  cid.Cid
	l, r []byte
}

func (n nmtNode) RawData() []byte {
	return append([]byte{nmt.NodePrefix}, append(n.l, n.r...)...)
}

func (n nmtNode) Cid() cid.Cid {
	return n.cid
}

func (n nmtNode) String() string {
	return fmt.Sprintf(`
node {
	hash: %x,
	l: %x,
	r: %x"
}`, n.cid.Hash(), n.l, n.r)
}

func (n nmtNode) Loggable() map[string]interface{} {
	return nil
}

func (n nmtNode) Resolve(path []string) (interface{}, []string, error) {
	switch path[0] {
	case "0":
		left, err := CidFromNamespacedSha256(n.l)
		if err != nil {
			return nil, nil, err
		}
		return &node.Link{Cid: left}, path[1:], nil
	case "1":
		right, err := CidFromNamespacedSha256(n.r)
		if err != nil {
			return nil, nil, err
		}
		return &node.Link{Cid: right}, path[1:], nil
	default:
		return nil, nil, errors.New("invalid path for inner node")
	}
}

func (n nmtNode) Tree(path string, depth int) []string {
	if path != "" || depth != -1 {
		panic("proper tree not yet implemented")
	}

	return []string{
		"0",
		"1",
	}
}

func (n nmtNode) ResolveLink(path []string) (*node.Link, []string, error) {
	obj, rest, err := n.Resolve(path)
	if err != nil {
		return nil, nil, err
	}

	lnk, ok := obj.(*node.Link)
	if !ok {
		return nil, nil, errors.New("was not a link")
	}

	return lnk, rest, nil
}

func (n nmtNode) Copy() node.Node {
	l := make([]byte, len(n.l))
	copy(l, n.l)
	r := make([]byte, len(n.r))
	copy(r, n.r)

	return &nmtNode{
		cid: n.cid,
		l:   l,
		r:   r,
	}
}

func (n nmtNode) Links() []*node.Link {
	leftCid := mustCidFromNamespacedSha256(n.l)
	rightCid := mustCidFromNamespacedSha256(n.r)

	return []*node.Link{{Cid: leftCid}, {Cid: rightCid}}
}

func (n nmtNode) Stat() (*node.NodeStat, error) {
	return &node.NodeStat{}, nil
}

func (n nmtNode) Size() (uint64, error) {
	return 0, nil
}

type nmtLeafNode struct {
	cid  cid.Cid
	Data []byte
}

func (l nmtLeafNode) RawData() []byte {
	return append([]byte{nmt.LeafPrefix}, l.Data...)
}

func (l nmtLeafNode) Cid() cid.Cid {
	return l.cid
}

func (l nmtLeafNode) String() string {
	return fmt.Sprintf(`
leaf {
	hash: 		%x,
	len(Data): 	%v
}`, l.cid.Hash(), len(l.Data))
}

func (l nmtLeafNode) Loggable() map[string]interface{} {
	return nil
}

func (l nmtLeafNode) Resolve(path []string) (interface{}, []string, error) {
	return nil, nil, errors.New("invalid path for leaf node")
}

func (l nmtLeafNode) Tree(_path string, _depth int) []string {
	return nil
}

func (l nmtLeafNode) ResolveLink(path []string) (*node.Link, []string, error) {
	obj, rest, err := l.Resolve(path)
	if err != nil {
		return nil, nil, err
	}

	lnk, ok := obj.(*node.Link)
	if !ok {
		return nil, nil, errors.New("was not a link")
	}
	return lnk, rest, nil
}

func (l nmtLeafNode) Copy() node.Node {
	panic("implement me")
}

func (l nmtLeafNode) Links() []*node.Link {
	return []*node.Link{{Cid: l.Cid()}}
}

func (l nmtLeafNode) Stat() (*node.NodeStat, error) {
	return &node.NodeStat{}, nil
}

func (l nmtLeafNode) Size() (uint64, error) {
	return 0, nil
}

// CidFromNamespacedSha256 uses a hash from an nmt tree to create a cide
func CidFromNamespacedSha256(namespacedHash []byte) (cid.Cid, error) {
	if got, want := len(namespacedHash), nmtHashSize; got != want {
		return cid.Cid{}, fmt.Errorf("invalid namespaced hash length, got: %v, want: %v", got, want)
	}
	buf, err := mh.Encode(namespacedHash, Sha256Namespace8Flagged)
	if err != nil {
		return cid.Undef, err
	}
	return cid.NewCidV1(Nmt, mh.Multihash(buf)), nil
}

// mustCidFromNamespacedSha256 is a wrapper around cidFromNamespacedSha256 that panics
// in case of an error. Use with care and only in places where no error should occur.
func mustCidFromNamespacedSha256(hash []byte) cid.Cid {
	cid, err := CidFromNamespacedSha256(hash)
	if err != nil {
		panic(
			fmt.Sprintf("malformed hash: %s, codec: %v",
				err,
				mh.Codes[Sha256Namespace8Flagged]),
		)
	}
	return cid
}<|MERGE_RESOLUTION|>--- conflicted
+++ resolved
@@ -55,12 +55,9 @@
 	)
 	// this should already happen when the plugin is injected but it doesn't for some CI tests
 	format.DefaultBlockDecoder.Register(Nmt, NmtNodeParser)
-<<<<<<< HEAD
-=======
 	// register the codecs in the global maps
 	cid.Codecs[NmtCodecName] = Nmt
 	cid.CodecToStr[Nmt] = NmtCodecName
->>>>>>> 5b848cb2
 }
 
 func mustRegisterNamespacedCodec(
