package trace

import (
	"bufio"
<<<<<<< HEAD
=======
	"errors"
>>>>>>> 258e1ed1
	"io"
	"os"
	"sync"
	"sync/atomic"
)

// bufferedFile is a file that is being written to and read from. It is thread
// safe, however, when reading from the file, writes will be ignored.
type bufferedFile struct {
	// reading protects the file from being written to while it is being read
	// from. This is needed beyond in addition to the mutex so that writes can
	// be ignored while reading.
	reading atomic.Bool

	// mut protects the buffered writer.
	mut *sync.Mutex

	// file is the file that is being written to.
	file *os.File

	// writer is the buffered writer that is writing to the file.
	wr *bufio.Writer
}

// newbufferedFile creates a new buffered file that writes to the given file.
func newbufferedFile(file *os.File) *bufferedFile {
	return &bufferedFile{
		file:    file,
		wr:      bufio.NewWriter(file),
		reading: atomic.Bool{},
		mut:     &sync.Mutex{},
	}
}

// Write writes the given bytes to the file. If the file is currently being read
// from, the write will be lost.
func (f *bufferedFile) Write(b []byte) (int, error) {
	if f.reading.Load() {
		return 0, nil
	}
	f.mut.Lock()
	defer f.mut.Unlock()
	return f.wr.Write(b)
}

func (f *bufferedFile) startReading() error {
	f.reading.Store(true)
<<<<<<< HEAD
	f.mut.Lock()
	defer f.mut.Unlock()

	err := f.wr.Flush()
	if err != nil {
		return err
	}

	_, err = f.file.Seek(0, io.SeekStart)
	if err != nil {
		return err
	}

	return nil
}

func (f *bufferedFile) stopReading() error {
	defer f.reading.Store(false)
	_, err := f.file.Seek(0, io.SeekEnd)
	return err
}

=======
	f.mut.Lock()
	defer f.mut.Unlock()

	err := f.wr.Flush()
	if err != nil {
		f.reading.Store(false)
		return err
	}

	_, err = f.file.Seek(0, io.SeekStart)
	if err != nil {
		f.reading.Store(false)
		return err
	}

	return nil
}

func (f *bufferedFile) stopReading() error {
	f.mut.Lock()
	defer f.mut.Unlock()
	_, err := f.file.Seek(0, io.SeekEnd)
	f.reading.Store(false)
	return err
}

>>>>>>> 258e1ed1
// File returns the underlying file with the seek point reset. The caller should
// not close the file. The caller must call the returned function when they are
// done reading from the file. This function resets the seek point to where it
// was being written to.
func (f *bufferedFile) File() (*os.File, func() error, error) {
<<<<<<< HEAD
=======
	if f.reading.Load() {
		return nil, func() error { return nil }, errors.New("file is currently being read from")
	}
>>>>>>> 258e1ed1
	err := f.startReading()
	if err != nil {
		return nil, func() error { return nil }, err
	}
<<<<<<< HEAD
	err = f.wr.Flush()
	if err != nil {
		return nil, func() error { return nil }, err
	}

=======
>>>>>>> 258e1ed1
	return f.file, f.stopReading, nil
}

// Close closes the file.
func (f *bufferedFile) Close() error {
	// set reading to true to prevent writes while closing the file.
<<<<<<< HEAD
=======
	f.mut.Lock()
	defer f.mut.Unlock()
>>>>>>> 258e1ed1
	f.reading.Store(true)
	return f.file.Close()
}<|MERGE_RESOLUTION|>--- conflicted
+++ resolved
@@ -2,10 +2,7 @@
 
 import (
 	"bufio"
-<<<<<<< HEAD
-=======
 	"errors"
->>>>>>> 258e1ed1
 	"io"
 	"os"
 	"sync"
@@ -53,30 +50,6 @@
 
 func (f *bufferedFile) startReading() error {
 	f.reading.Store(true)
-<<<<<<< HEAD
-	f.mut.Lock()
-	defer f.mut.Unlock()
-
-	err := f.wr.Flush()
-	if err != nil {
-		return err
-	}
-
-	_, err = f.file.Seek(0, io.SeekStart)
-	if err != nil {
-		return err
-	}
-
-	return nil
-}
-
-func (f *bufferedFile) stopReading() error {
-	defer f.reading.Store(false)
-	_, err := f.file.Seek(0, io.SeekEnd)
-	return err
-}
-
-=======
 	f.mut.Lock()
 	defer f.mut.Unlock()
 
@@ -103,41 +76,26 @@
 	return err
 }
 
->>>>>>> 258e1ed1
 // File returns the underlying file with the seek point reset. The caller should
 // not close the file. The caller must call the returned function when they are
 // done reading from the file. This function resets the seek point to where it
 // was being written to.
 func (f *bufferedFile) File() (*os.File, func() error, error) {
-<<<<<<< HEAD
-=======
 	if f.reading.Load() {
 		return nil, func() error { return nil }, errors.New("file is currently being read from")
 	}
->>>>>>> 258e1ed1
 	err := f.startReading()
 	if err != nil {
 		return nil, func() error { return nil }, err
 	}
-<<<<<<< HEAD
-	err = f.wr.Flush()
-	if err != nil {
-		return nil, func() error { return nil }, err
-	}
-
-=======
->>>>>>> 258e1ed1
 	return f.file, f.stopReading, nil
 }
 
 // Close closes the file.
 func (f *bufferedFile) Close() error {
 	// set reading to true to prevent writes while closing the file.
-<<<<<<< HEAD
-=======
 	f.mut.Lock()
 	defer f.mut.Unlock()
->>>>>>> 258e1ed1
 	f.reading.Store(true)
 	return f.file.Close()
 }