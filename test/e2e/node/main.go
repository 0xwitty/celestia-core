--- conflicted
+++ resolved
@@ -130,11 +130,7 @@
 		return fmt.Errorf("failed to setup config: %w", err)
 	}
 
-<<<<<<< HEAD
-	cmtcfg.Instrumentation.TraceType = "noop"
-=======
 	cmtcfg.Instrumentation.TraceType = "local"
->>>>>>> d27374c7
 
 	n, err := node.NewNode(cmtcfg,
 		privval.LoadOrGenFilePV(cmtcfg.PrivValidatorKeyFile(), cmtcfg.PrivValidatorStateFile()),
