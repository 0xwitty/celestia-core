package types

import (
	"time"

	cmtproto "github.com/cometbft/cometbft/proto/tendermint/types"
	cmttime "github.com/cometbft/cometbft/types/time"
)

// Canonical* wraps the structs in types for amino encoding them for use in SignBytes / the Signable interface.

// TimeFormat is used for generating the sigs
const TimeFormat = time.RFC3339Nano

//-----------------------------------
// Canonicalize the structs

func CanonicalizeBlockID(bid cmtproto.BlockID) *cmtproto.CanonicalBlockID {
	rbid, err := BlockIDFromProto(&bid)
	if err != nil {
		panic(err)
	}
	var cbid *cmtproto.CanonicalBlockID
	if rbid == nil || rbid.IsZero() {
		cbid = nil
	} else {
		cbid = &cmtproto.CanonicalBlockID{
			Hash:          bid.Hash,
			PartSetHeader: CanonicalizePartSetHeader(bid.PartSetHeader),
		}
	}

	return cbid
}

// CanonicalizeVote transforms the given PartSetHeader to a CanonicalPartSetHeader.
func CanonicalizePartSetHeader(psh cmtproto.PartSetHeader) cmtproto.CanonicalPartSetHeader {
	return cmtproto.CanonicalPartSetHeader(psh)
}

// CanonicalizeVote transforms the given Proposal to a CanonicalProposal.
func CanonicalizeProposal(chainID string, proposal *cmtproto.Proposal) cmtproto.CanonicalProposal {
	return cmtproto.CanonicalProposal{
		Type:      cmtproto.ProposalType,
		Height:    proposal.Height,       // encoded as sfixed64
		Round:     int64(proposal.Round), // encoded as sfixed64
		POLRound:  int64(proposal.PolRound),
		BlockID:   CanonicalizeBlockID(proposal.BlockID),
		Timestamp: proposal.Timestamp,
		ChainID:   chainID,
	}
}

// CanonicalizeVote transforms the given Vote to a CanonicalVote, which does
<<<<<<< HEAD
// not contain ValidatorIndex and ValidatorAddress fields, or any fields
// relating to vote extensions.
func CanonicalizeVote(chainID string, vote *tmproto.Vote) tmproto.CanonicalVote {
	return tmproto.CanonicalVote{
=======
// not contain ValidatorIndex and ValidatorAddress fields.
func CanonicalizeVote(chainID string, vote *cmtproto.Vote) cmtproto.CanonicalVote {
	return cmtproto.CanonicalVote{
>>>>>>> c67d2f78
		Type:      vote.Type,
		Height:    vote.Height,       // encoded as sfixed64
		Round:     int64(vote.Round), // encoded as sfixed64
		BlockID:   CanonicalizeBlockID(vote.BlockID),
		Timestamp: vote.Timestamp,
		ChainID:   chainID,
	}
}

// CanonicalizeVoteExtension extracts the vote extension from the given vote
// and constructs a CanonicalizeVoteExtension struct, whose representation in
// bytes is what is signed in order to produce the vote extension's signature.
func CanonicalizeVoteExtension(chainID string, vote *tmproto.Vote) tmproto.CanonicalVoteExtension {
	return tmproto.CanonicalVoteExtension{
		Extension: vote.Extension,
		Height:    vote.Height,
		Round:     int64(vote.Round),
		ChainId:   chainID,
	}
}

// CanonicalTime can be used to stringify time in a canonical way.
func CanonicalTime(t time.Time) string {
	// Note that sending time over amino resets it to
	// local time, we need to force UTC here, so the
	// signatures match
	return cmttime.Canonical(t).Format(TimeFormat)
}<|MERGE_RESOLUTION|>--- conflicted
+++ resolved
@@ -52,16 +52,10 @@
 }
 
 // CanonicalizeVote transforms the given Vote to a CanonicalVote, which does
-<<<<<<< HEAD
 // not contain ValidatorIndex and ValidatorAddress fields, or any fields
 // relating to vote extensions.
-func CanonicalizeVote(chainID string, vote *tmproto.Vote) tmproto.CanonicalVote {
-	return tmproto.CanonicalVote{
-=======
-// not contain ValidatorIndex and ValidatorAddress fields.
 func CanonicalizeVote(chainID string, vote *cmtproto.Vote) cmtproto.CanonicalVote {
 	return cmtproto.CanonicalVote{
->>>>>>> c67d2f78
 		Type:      vote.Type,
 		Height:    vote.Height,       // encoded as sfixed64
 		Round:     int64(vote.Round), // encoded as sfixed64
@@ -74,8 +68,8 @@
 // CanonicalizeVoteExtension extracts the vote extension from the given vote
 // and constructs a CanonicalizeVoteExtension struct, whose representation in
 // bytes is what is signed in order to produce the vote extension's signature.
-func CanonicalizeVoteExtension(chainID string, vote *tmproto.Vote) tmproto.CanonicalVoteExtension {
-	return tmproto.CanonicalVoteExtension{
+func CanonicalizeVoteExtension(chainID string, vote *cmtproto.Vote) cmtproto.CanonicalVoteExtension {
+	return cmtproto.CanonicalVoteExtension{
 		Extension: vote.Extension,
 		Height:    vote.Height,
 		Round:     int64(vote.Round),
