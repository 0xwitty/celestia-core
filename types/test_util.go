--- conflicted
+++ resolved
@@ -5,16 +5,10 @@
 	"testing"
 	"time"
 
-<<<<<<< HEAD
-	"github.com/stretchr/testify/require"
-	tmproto "github.com/tendermint/tendermint/proto/tendermint/types"
-	tmversion "github.com/tendermint/tendermint/proto/tendermint/version"
-	"github.com/tendermint/tendermint/version"
-=======
 	cmtproto "github.com/cometbft/cometbft/proto/tendermint/types"
 	cmtversion "github.com/cometbft/cometbft/proto/tendermint/version"
 	"github.com/cometbft/cometbft/version"
->>>>>>> c67d2f78
+	"github.com/stretchr/testify/require"
 )
 
 func MakeExtCommit(blockID BlockID, height int64, round int32,
@@ -61,7 +55,7 @@
 	valIndex int32,
 	height int64,
 	round int32,
-	step tmproto.SignedMsgType,
+	step cmtproto.SignedMsgType,
 	blockID BlockID,
 	time time.Time,
 ) (*Vote, error) {
@@ -74,19 +68,13 @@
 		ValidatorAddress: pubKey.Address(),
 		ValidatorIndex:   valIndex,
 		Height:           height,
-<<<<<<< HEAD
 		Round:            round,
 		Type:             step,
-=======
-		Round:            0,
-		Timestamp:        now,
-		Type:             cmtproto.PrecommitType,
->>>>>>> c67d2f78
 		BlockID:          blockID,
 		Timestamp:        time,
 	}
 
-	extensionsEnabled := step == tmproto.PrecommitType
+	extensionsEnabled := step == cmtproto.PrecommitType
 	if _, err := SignAndCheckVote(vote, val, chainID, extensionsEnabled); err != nil {
 		return nil, err
 	}
@@ -101,7 +89,7 @@
 	valIndex int32,
 	height int64,
 	round int32,
-	step tmproto.SignedMsgType,
+	step cmtproto.SignedMsgType,
 	blockID BlockID,
 	time time.Time,
 ) *Vote {
