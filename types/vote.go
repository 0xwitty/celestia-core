package types

import (
	"bytes"
	"errors"
	"fmt"
	"time"

	"github.com/cometbft/cometbft/crypto"
	cmtbytes "github.com/cometbft/cometbft/libs/bytes"
	"github.com/cometbft/cometbft/libs/protoio"
	cmtproto "github.com/cometbft/cometbft/proto/tendermint/types"
)

const (
	nilVoteStr string = "nil-Vote"

	// The maximum supported number of bytes in a vote extension.
	MaxVoteExtensionSize int = 1024 * 1024
)

var (
	ErrVoteUnexpectedStep            = errors.New("unexpected step")
	ErrVoteInvalidValidatorIndex     = errors.New("invalid validator index")
	ErrVoteInvalidValidatorAddress   = errors.New("invalid validator address")
	ErrVoteInvalidSignature          = errors.New("invalid signature")
	ErrVoteInvalidBlockHash          = errors.New("invalid block hash")
	ErrVoteNonDeterministicSignature = errors.New("non-deterministic signature")
	ErrVoteNil                       = errors.New("nil vote")
	ErrVoteExtensionAbsent           = errors.New("vote extension absent")
	ErrInvalidVoteExtension          = errors.New("invalid vote extension")
)

type ErrVoteConflictingVotes struct {
	VoteA *Vote
	VoteB *Vote
}

func (err *ErrVoteConflictingVotes) Error() string {
	return fmt.Sprintf("conflicting votes from validator %X", err.VoteA.ValidatorAddress)
}

func NewConflictingVoteError(vote1, vote2 *Vote) *ErrVoteConflictingVotes {
	return &ErrVoteConflictingVotes{
		VoteA: vote1,
		VoteB: vote2,
	}
}

// Address is hex bytes.
type Address = crypto.Address

// Vote represents a prevote, precommit, or commit vote from validators for
// consensus.
type Vote struct {
<<<<<<< HEAD
	Type               tmproto.SignedMsgType `json:"type"`
	Height             int64                 `json:"height"`
	Round              int32                 `json:"round"`    // assume there will not be greater than 2_147_483_647 rounds
	BlockID            BlockID               `json:"block_id"` // zero if vote is nil.
	Timestamp          time.Time             `json:"timestamp"`
	ValidatorAddress   Address               `json:"validator_address"`
	ValidatorIndex     int32                 `json:"validator_index"`
	Signature          []byte                `json:"signature"`
	Extension          []byte                `json:"extension"`
	ExtensionSignature []byte                `json:"extension_signature"`
}

// VoteFromProto attempts to convert the given serialization (Protobuf) type to
// our Vote domain type. No validation is performed on the resulting vote -
// this is left up to the caller to decide whether to call ValidateBasic or
// ValidateWithExtension.
func VoteFromProto(pv *tmproto.Vote) (*Vote, error) {
	blockID, err := BlockIDFromProto(&pv.BlockID)
	if err != nil {
		return nil, err
	}

	return &Vote{
		Type:               pv.Type,
		Height:             pv.Height,
		Round:              pv.Round,
		BlockID:            *blockID,
		Timestamp:          pv.Timestamp,
		ValidatorAddress:   pv.ValidatorAddress,
		ValidatorIndex:     pv.ValidatorIndex,
		Signature:          pv.Signature,
		Extension:          pv.Extension,
		ExtensionSignature: pv.ExtensionSignature,
	}, nil
=======
	Type             cmtproto.SignedMsgType `json:"type"`
	Height           int64                  `json:"height"`
	Round            int32                  `json:"round"`    // assume there will not be greater than 2_147_483_647 rounds
	BlockID          BlockID                `json:"block_id"` // zero if vote is nil.
	Timestamp        time.Time              `json:"timestamp"`
	ValidatorAddress Address                `json:"validator_address"`
	ValidatorIndex   int32                  `json:"validator_index"`
	Signature        []byte                 `json:"signature"`
>>>>>>> c67d2f78
}

// CommitSig converts the Vote to a CommitSig.
func (vote *Vote) CommitSig() CommitSig {
	if vote == nil {
		return NewCommitSigAbsent()
	}

	var blockIDFlag BlockIDFlag
	switch {
	case vote.BlockID.IsComplete():
		blockIDFlag = BlockIDFlagCommit
	case vote.BlockID.IsZero():
		blockIDFlag = BlockIDFlagNil
	default:
		panic(fmt.Sprintf("Invalid vote %v - expected BlockID to be either empty or complete", vote))
	}

	return CommitSig{
		BlockIDFlag:      blockIDFlag,
		ValidatorAddress: vote.ValidatorAddress,
		Timestamp:        vote.Timestamp,
		Signature:        vote.Signature,
	}
}

// StripExtension removes any extension data from the vote. Useful if the
// chain has not enabled vote extensions.
// Returns true if extension data was present before stripping and false otherwise.
func (vote *Vote) StripExtension() bool {
	stripped := len(vote.Extension) > 0 || len(vote.ExtensionSignature) > 0
	vote.Extension = nil
	vote.ExtensionSignature = nil
	return stripped
}

// ExtendedCommitSig attempts to construct an ExtendedCommitSig from this vote.
// Panics if either the vote extension signature is missing or if the block ID
// is not either empty or complete.
func (vote *Vote) ExtendedCommitSig() ExtendedCommitSig {
	if vote == nil {
		return NewExtendedCommitSigAbsent()
	}

	return ExtendedCommitSig{
		CommitSig:          vote.CommitSig(),
		Extension:          vote.Extension,
		ExtensionSignature: vote.ExtensionSignature,
	}
}

// VoteSignBytes returns the proto-encoding of the canonicalized Vote, for
// signing. Panics if the marshaling fails.
//
// The encoded Protobuf message is varint length-prefixed (using MarshalDelimited)
// for backwards-compatibility with the Amino encoding, due to e.g. hardware
// devices that rely on this encoding.
//
// See CanonicalizeVote
func VoteSignBytes(chainID string, vote *cmtproto.Vote) []byte {
	pb := CanonicalizeVote(chainID, vote)
	bz, err := protoio.MarshalDelimited(&pb)
	if err != nil {
		panic(err)
	}

	return bz
}

// VoteExtensionSignBytes returns the proto-encoding of the canonicalized vote
// extension for signing. Panics if the marshaling fails.
//
// Similar to VoteSignBytes, the encoded Protobuf message is varint
// length-prefixed for backwards-compatibility with the Amino encoding.
func VoteExtensionSignBytes(chainID string, vote *tmproto.Vote) []byte {
	pb := CanonicalizeVoteExtension(chainID, vote)
	bz, err := protoio.MarshalDelimited(&pb)
	if err != nil {
		panic(err)
	}

	return bz
}

func (vote *Vote) Copy() *Vote {
	voteCopy := *vote
	return &voteCopy
}

// String returns a string representation of Vote.
//
// 1. validator index
// 2. first 6 bytes of validator address
// 3. height
// 4. round,
// 5. type byte
// 6. type string
// 7. first 6 bytes of block hash
// 8. first 6 bytes of signature
// 9. first 6 bytes of vote extension
// 10. timestamp
func (vote *Vote) String() string {
	if vote == nil {
		return nilVoteStr
	}

	var typeString string
	switch vote.Type {
	case cmtproto.PrevoteType:
		typeString = "Prevote"
	case cmtproto.PrecommitType:
		typeString = "Precommit"
	default:
		panic("Unknown vote type")
	}

	return fmt.Sprintf("Vote{%v:%X %v/%02d/%v(%v) %X %X %X @ %s}",
		vote.ValidatorIndex,
		cmtbytes.Fingerprint(vote.ValidatorAddress),
		vote.Height,
		vote.Round,
		vote.Type,
		typeString,
<<<<<<< HEAD
		tmbytes.Fingerprint(vote.BlockID.Hash),
		tmbytes.Fingerprint(vote.Signature),
		tmbytes.Fingerprint(vote.Extension),
=======
		cmtbytes.Fingerprint(vote.BlockID.Hash),
		cmtbytes.Fingerprint(vote.Signature),
>>>>>>> c67d2f78
		CanonicalTime(vote.Timestamp),
	)
}

func (vote *Vote) verifyAndReturnProto(chainID string, pubKey crypto.PubKey) (*tmproto.Vote, error) {
	if !bytes.Equal(pubKey.Address(), vote.ValidatorAddress) {
		return nil, ErrVoteInvalidValidatorAddress
	}
	v := vote.ToProto()
	if !pubKey.VerifySignature(VoteSignBytes(chainID, v), vote.Signature) {
		return nil, ErrVoteInvalidSignature
	}
	return v, nil
}

// Verify checks whether the signature associated with this vote corresponds to
// the given chain ID and public key. This function does not validate vote
// extension signatures - to do so, use VerifyWithExtension instead.
func (vote *Vote) Verify(chainID string, pubKey crypto.PubKey) error {
	_, err := vote.verifyAndReturnProto(chainID, pubKey)
	return err
}

// VerifyVoteAndExtension performs the same verification as Verify, but
// additionally checks whether the vote extension signature corresponds to the
// given chain ID and public key. We only verify vote extension signatures for
// precommits.
func (vote *Vote) VerifyVoteAndExtension(chainID string, pubKey crypto.PubKey) error {
	v, err := vote.verifyAndReturnProto(chainID, pubKey)
	if err != nil {
		return err
	}
	// We only verify vote extension signatures for non-nil precommits.
	if vote.Type == tmproto.PrecommitType && !ProtoBlockIDIsNil(&v.BlockID) {
		if len(vote.ExtensionSignature) == 0 {
			return errors.New("expected vote extension signature")
		}

		extSignBytes := VoteExtensionSignBytes(chainID, v)
		if !pubKey.VerifySignature(extSignBytes, vote.ExtensionSignature) {
			return ErrVoteInvalidSignature
		}
	}
	return nil
}

// VerifyExtension checks whether the vote extension signature corresponds to the
// given chain ID and public key.
func (vote *Vote) VerifyExtension(chainID string, pubKey crypto.PubKey) error {
	if vote.Type != tmproto.PrecommitType || vote.BlockID.IsZero() {
		return nil
	}
	v := vote.ToProto()
	extSignBytes := VoteExtensionSignBytes(chainID, v)
	if !pubKey.VerifySignature(extSignBytes, vote.ExtensionSignature) {
		return ErrVoteInvalidSignature
	}
	return nil
}

// ValidateBasic checks whether the vote is well-formed. It does not, however,
// check vote extensions - for vote validation with vote extension validation,
// use ValidateWithExtension.
func (vote *Vote) ValidateBasic() error {
	if !IsVoteTypeValid(vote.Type) {
		return errors.New("invalid Type")
	}

	if vote.Height <= 0 {
		return errors.New("negative or zero Height")
	}

	if vote.Round < 0 {
		return errors.New("negative Round")
	}

	// NOTE: Timestamp validation is subtle and handled elsewhere.

	if err := vote.BlockID.ValidateBasic(); err != nil {
		return fmt.Errorf("wrong BlockID: %v", err)
	}

	// BlockID.ValidateBasic would not err if we for instance have an empty hash but a
	// non-empty PartsSetHeader:
	if !vote.BlockID.IsZero() && !vote.BlockID.IsComplete() {
		return fmt.Errorf("blockID must be either empty or complete, got: %v", vote.BlockID)
	}

	if len(vote.ValidatorAddress) != crypto.AddressSize {
		return fmt.Errorf("expected ValidatorAddress size to be %d bytes, got %d bytes",
			crypto.AddressSize,
			len(vote.ValidatorAddress),
		)
	}
	if vote.ValidatorIndex < 0 {
		return errors.New("negative ValidatorIndex")
	}
	if len(vote.Signature) == 0 {
		return errors.New("signature is missing")
	}

	if len(vote.Signature) > MaxSignatureSize {
		return fmt.Errorf("signature is too big (max: %d)", MaxSignatureSize)
	}

	// We should only ever see vote extensions in non-nil precommits, otherwise
	// this is a violation of the specification.
	// https://github.com/tendermint/tendermint/issues/8487
	if vote.Type != tmproto.PrecommitType || vote.BlockID.IsZero() {
		if len(vote.Extension) > 0 {
			return fmt.Errorf(
				"unexpected vote extension; vote type %d, isNil %t",
				vote.Type, vote.BlockID.IsZero(),
			)
		}
		if len(vote.ExtensionSignature) > 0 {
			return errors.New("unexpected vote extension signature")
		}
	}

	if vote.Type == tmproto.PrecommitType && !vote.BlockID.IsZero() {
		// It's possible that this vote has vote extensions but
		// they could also be disabled and thus not present thus
		// we can't do all checks
		if len(vote.ExtensionSignature) > MaxSignatureSize {
			return fmt.Errorf("vote extension signature is too big (max: %d)", MaxSignatureSize)
		}

		// NOTE: extended votes should have a signature regardless of
		// of whether there is any data in the extension or not however
		// we don't know if extensions are enabled so we can only
		// enforce the signature when extension size is not nil
		if len(vote.ExtensionSignature) == 0 && len(vote.Extension) != 0 {
			return fmt.Errorf("vote extension signature absent on vote with extension")
		}
	}

	return nil
}

// EnsureExtension checks for the presence of extensions signature data
// on precommit vote types.
func (vote *Vote) EnsureExtension() error {
	// We should always see vote extension signatures in non-nil precommits
	if vote.Type != tmproto.PrecommitType {
		return nil
	}
	if vote.BlockID.IsZero() {
		return nil
	}
	if len(vote.ExtensionSignature) > 0 {
		return nil
	}
	return ErrVoteExtensionAbsent
}

// ToProto converts the handwritten type to proto generated type
// return type, nil if everything converts safely, otherwise nil, error
func (vote *Vote) ToProto() *cmtproto.Vote {
	if vote == nil {
		return nil
	}

<<<<<<< HEAD
	return &tmproto.Vote{
		Type:               vote.Type,
		Height:             vote.Height,
		Round:              vote.Round,
		BlockID:            vote.BlockID.ToProto(),
		Timestamp:          vote.Timestamp,
		ValidatorAddress:   vote.ValidatorAddress,
		ValidatorIndex:     vote.ValidatorIndex,
		Signature:          vote.Signature,
		Extension:          vote.Extension,
		ExtensionSignature: vote.ExtensionSignature,
=======
	return &cmtproto.Vote{
		Type:             vote.Type,
		Height:           vote.Height,
		Round:            vote.Round,
		BlockID:          vote.BlockID.ToProto(),
		Timestamp:        vote.Timestamp,
		ValidatorAddress: vote.ValidatorAddress,
		ValidatorIndex:   vote.ValidatorIndex,
		Signature:        vote.Signature,
>>>>>>> c67d2f78
	}
}

func VotesToProto(votes []*Vote) []*cmtproto.Vote {
	if votes == nil {
		return nil
	}

	res := make([]*cmtproto.Vote, 0, len(votes))
	for _, vote := range votes {
		v := vote.ToProto()
		// protobuf crashes when serializing "repeated" fields with nil elements
		if v != nil {
			res = append(res, v)
		}
	}
	return res
}

<<<<<<< HEAD
func SignAndCheckVote(
	vote *Vote,
	privVal PrivValidator,
	chainID string,
	extensionsEnabled bool,
) (bool, error) {
	v := vote.ToProto()
	if err := privVal.SignVote(chainID, v); err != nil {
		// Failing to sign a vote has always been a recoverable error, this function keeps it that way
		return true, err // true = recoverable
=======
// FromProto converts a proto generetad type to a handwritten type
// return type, nil if everything converts safely, otherwise nil, error
func VoteFromProto(pv *cmtproto.Vote) (*Vote, error) {
	if pv == nil {
		return nil, errors.New("nil vote")
>>>>>>> c67d2f78
	}
	vote.Signature = v.Signature

	isPrecommit := vote.Type == tmproto.PrecommitType
	if !isPrecommit && extensionsEnabled {
		// Non-recoverable because the caller passed parameters that don't make sense
		return false, fmt.Errorf("only Precommit votes may have extensions enabled; vote type: %d", vote.Type)
	}

	isNil := vote.BlockID.IsZero()
	extSignature := (len(v.ExtensionSignature) > 0)
	if extSignature == (!isPrecommit || isNil) {
		// Non-recoverable because the vote is malformed
		return false, fmt.Errorf(
			"extensions must be present IFF vote is a non-nil Precommit; present %t, vote type %d, is nil %t",
			extSignature,
			vote.Type,
			isNil,
		)
	}

	vote.ExtensionSignature = nil
	if extensionsEnabled {
		vote.ExtensionSignature = v.ExtensionSignature
	}
	vote.Timestamp = v.Timestamp

	return true, nil
}<|MERGE_RESOLUTION|>--- conflicted
+++ resolved
@@ -53,24 +53,23 @@
 // Vote represents a prevote, precommit, or commit vote from validators for
 // consensus.
 type Vote struct {
-<<<<<<< HEAD
-	Type               tmproto.SignedMsgType `json:"type"`
-	Height             int64                 `json:"height"`
-	Round              int32                 `json:"round"`    // assume there will not be greater than 2_147_483_647 rounds
-	BlockID            BlockID               `json:"block_id"` // zero if vote is nil.
-	Timestamp          time.Time             `json:"timestamp"`
-	ValidatorAddress   Address               `json:"validator_address"`
-	ValidatorIndex     int32                 `json:"validator_index"`
-	Signature          []byte                `json:"signature"`
-	Extension          []byte                `json:"extension"`
-	ExtensionSignature []byte                `json:"extension_signature"`
+	Type               cmtproto.SignedMsgType `json:"type"`
+	Height             int64                  `json:"height"`
+	Round              int32                  `json:"round"`    // assume there will not be greater than 2_147_483_647 rounds
+	BlockID            BlockID                `json:"block_id"` // zero if vote is nil.
+	Timestamp          time.Time              `json:"timestamp"`
+	ValidatorAddress   Address                `json:"validator_address"`
+	ValidatorIndex     int32                  `json:"validator_index"`
+	Signature          []byte                 `json:"signature"`
+	Extension          []byte                 `json:"extension"`
+	ExtensionSignature []byte                 `json:"extension_signature"`
 }
 
 // VoteFromProto attempts to convert the given serialization (Protobuf) type to
 // our Vote domain type. No validation is performed on the resulting vote -
 // this is left up to the caller to decide whether to call ValidateBasic or
 // ValidateWithExtension.
-func VoteFromProto(pv *tmproto.Vote) (*Vote, error) {
+func VoteFromProto(pv *cmtproto.Vote) (*Vote, error) {
 	blockID, err := BlockIDFromProto(&pv.BlockID)
 	if err != nil {
 		return nil, err
@@ -88,16 +87,6 @@
 		Extension:          pv.Extension,
 		ExtensionSignature: pv.ExtensionSignature,
 	}, nil
-=======
-	Type             cmtproto.SignedMsgType `json:"type"`
-	Height           int64                  `json:"height"`
-	Round            int32                  `json:"round"`    // assume there will not be greater than 2_147_483_647 rounds
-	BlockID          BlockID                `json:"block_id"` // zero if vote is nil.
-	Timestamp        time.Time              `json:"timestamp"`
-	ValidatorAddress Address                `json:"validator_address"`
-	ValidatorIndex   int32                  `json:"validator_index"`
-	Signature        []byte                 `json:"signature"`
->>>>>>> c67d2f78
 }
 
 // CommitSig converts the Vote to a CommitSig.
@@ -172,7 +161,7 @@
 //
 // Similar to VoteSignBytes, the encoded Protobuf message is varint
 // length-prefixed for backwards-compatibility with the Amino encoding.
-func VoteExtensionSignBytes(chainID string, vote *tmproto.Vote) []byte {
+func VoteExtensionSignBytes(chainID string, vote *cmtproto.Vote) []byte {
 	pb := CanonicalizeVoteExtension(chainID, vote)
 	bz, err := protoio.MarshalDelimited(&pb)
 	if err != nil {
@@ -221,19 +210,14 @@
 		vote.Round,
 		vote.Type,
 		typeString,
-<<<<<<< HEAD
-		tmbytes.Fingerprint(vote.BlockID.Hash),
-		tmbytes.Fingerprint(vote.Signature),
-		tmbytes.Fingerprint(vote.Extension),
-=======
 		cmtbytes.Fingerprint(vote.BlockID.Hash),
 		cmtbytes.Fingerprint(vote.Signature),
->>>>>>> c67d2f78
+		cmtbytes.Fingerprint(vote.Extension),
 		CanonicalTime(vote.Timestamp),
 	)
 }
 
-func (vote *Vote) verifyAndReturnProto(chainID string, pubKey crypto.PubKey) (*tmproto.Vote, error) {
+func (vote *Vote) verifyAndReturnProto(chainID string, pubKey crypto.PubKey) (*cmtproto.Vote, error) {
 	if !bytes.Equal(pubKey.Address(), vote.ValidatorAddress) {
 		return nil, ErrVoteInvalidValidatorAddress
 	}
@@ -262,7 +246,7 @@
 		return err
 	}
 	// We only verify vote extension signatures for non-nil precommits.
-	if vote.Type == tmproto.PrecommitType && !ProtoBlockIDIsNil(&v.BlockID) {
+	if vote.Type == cmtproto.PrecommitType && !ProtoBlockIDIsNil(&v.BlockID) {
 		if len(vote.ExtensionSignature) == 0 {
 			return errors.New("expected vote extension signature")
 		}
@@ -278,7 +262,7 @@
 // VerifyExtension checks whether the vote extension signature corresponds to the
 // given chain ID and public key.
 func (vote *Vote) VerifyExtension(chainID string, pubKey crypto.PubKey) error {
-	if vote.Type != tmproto.PrecommitType || vote.BlockID.IsZero() {
+	if vote.Type != cmtproto.PrecommitType || vote.BlockID.IsZero() {
 		return nil
 	}
 	v := vote.ToProto()
@@ -337,7 +321,7 @@
 	// We should only ever see vote extensions in non-nil precommits, otherwise
 	// this is a violation of the specification.
 	// https://github.com/tendermint/tendermint/issues/8487
-	if vote.Type != tmproto.PrecommitType || vote.BlockID.IsZero() {
+	if vote.Type != cmtproto.PrecommitType || vote.BlockID.IsZero() {
 		if len(vote.Extension) > 0 {
 			return fmt.Errorf(
 				"unexpected vote extension; vote type %d, isNil %t",
@@ -349,7 +333,7 @@
 		}
 	}
 
-	if vote.Type == tmproto.PrecommitType && !vote.BlockID.IsZero() {
+	if vote.Type == cmtproto.PrecommitType && !vote.BlockID.IsZero() {
 		// It's possible that this vote has vote extensions but
 		// they could also be disabled and thus not present thus
 		// we can't do all checks
@@ -373,7 +357,7 @@
 // on precommit vote types.
 func (vote *Vote) EnsureExtension() error {
 	// We should always see vote extension signatures in non-nil precommits
-	if vote.Type != tmproto.PrecommitType {
+	if vote.Type != cmtproto.PrecommitType {
 		return nil
 	}
 	if vote.BlockID.IsZero() {
@@ -392,8 +376,7 @@
 		return nil
 	}
 
-<<<<<<< HEAD
-	return &tmproto.Vote{
+	return &cmtproto.Vote{
 		Type:               vote.Type,
 		Height:             vote.Height,
 		Round:              vote.Round,
@@ -404,17 +387,6 @@
 		Signature:          vote.Signature,
 		Extension:          vote.Extension,
 		ExtensionSignature: vote.ExtensionSignature,
-=======
-	return &cmtproto.Vote{
-		Type:             vote.Type,
-		Height:           vote.Height,
-		Round:            vote.Round,
-		BlockID:          vote.BlockID.ToProto(),
-		Timestamp:        vote.Timestamp,
-		ValidatorAddress: vote.ValidatorAddress,
-		ValidatorIndex:   vote.ValidatorIndex,
-		Signature:        vote.Signature,
->>>>>>> c67d2f78
 	}
 }
 
@@ -434,7 +406,6 @@
 	return res
 }
 
-<<<<<<< HEAD
 func SignAndCheckVote(
 	vote *Vote,
 	privVal PrivValidator,
@@ -445,17 +416,10 @@
 	if err := privVal.SignVote(chainID, v); err != nil {
 		// Failing to sign a vote has always been a recoverable error, this function keeps it that way
 		return true, err // true = recoverable
-=======
-// FromProto converts a proto generetad type to a handwritten type
-// return type, nil if everything converts safely, otherwise nil, error
-func VoteFromProto(pv *cmtproto.Vote) (*Vote, error) {
-	if pv == nil {
-		return nil, errors.New("nil vote")
->>>>>>> c67d2f78
 	}
 	vote.Signature = v.Signature
 
-	isPrecommit := vote.Type == tmproto.PrecommitType
+	isPrecommit := vote.Type == cmtproto.PrecommitType
 	if !isPrecommit && extensionsEnabled {
 		// Non-recoverable because the caller passed parameters that don't make sense
 		return false, fmt.Errorf("only Precommit votes may have extensions enabled; vote type: %d", vote.Type)
